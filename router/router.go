--- conflicted
+++ resolved
@@ -183,17 +183,13 @@
 			TLSClientConfig:     &tls.Config{RootCAs: ssl.GetRootCAPool()},
 		},
 	}
-<<<<<<< HEAD
-	db, shutdown, fetcher, ampFetcher, categoriesFetcher, videoFetcher := storedRequestsConf.NewStoredRequests(cfg, theClient, r.Router)
-=======
 	// Hack because of how legacy handles districtm
 	legacyBidderList := openrtb_ext.BidderList()
 	legacyBidderList = append(legacyBidderList, openrtb_ext.BidderName("districtm"))
 
 	// Metrics engine
 	r.MetricsEngine = metricsConf.NewMetricsEngine(cfg, legacyBidderList)
-	db, shutdown, fetcher, ampFetcher, categoriesFetcher := storedRequestsConf.NewStoredRequests(cfg, r.MetricsEngine, theClient, r.Router)
->>>>>>> 49c8dfc5
+	db, shutdown, fetcher, ampFetcher, categoriesFetcher, videoFetcher := storedRequestsConf.NewStoredRequests(cfg, r.MetricsEngine, theClient, r.Router)
 
 	// todo(zachbadgett): better shutdown
 	r.Shutdown = shutdown
