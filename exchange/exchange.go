--- conflicted
+++ resolved
@@ -66,11 +66,8 @@
 	privacyConfig     config.Privacy
 	categoriesFetcher stored_requests.CategoryFetcher
 	bidIDGenerator    BidIDGenerator
-<<<<<<< HEAD
+	hostSChainNode    *openrtb_ext.ExtRequestPrebidSChainSChainNode
 	adsCertSigner     adscert.Signer
-=======
-	hostSChainNode    *openrtb_ext.ExtRequestPrebidSChainSChainNode
->>>>>>> f1002e54
 }
 
 // Container to pass out response ext data from the GetAllBids goroutines back into the main thread
@@ -147,11 +144,8 @@
 			LMT:  cfg.LMT,
 		},
 		bidIDGenerator: &bidIDGenerator{cfg.GenerateBidID},
-<<<<<<< HEAD
+		hostSChainNode: cfg.HostSChainNode,
 		adsCertSigner:  adsCertSigner,
-=======
-		hostSChainNode: cfg.HostSChainNode,
->>>>>>> f1002e54
 	}
 }
 
