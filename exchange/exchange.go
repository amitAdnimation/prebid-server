package exchange

import (
	"bytes"
	"context"
	"encoding/json"
	"errors"
	"fmt"
	"math/rand"
	"net/http"
	"runtime/debug"
	"sort"
	"strings"
	"time"

	"github.com/prebid/prebid-server/stored_requests"

	"github.com/golang/glog"
	"github.com/mxmCherry/openrtb"
	"github.com/prebid/prebid-server/adapters"
	"github.com/prebid/prebid-server/config"
	"github.com/prebid/prebid-server/currencies"
	"github.com/prebid/prebid-server/errortypes"
	"github.com/prebid/prebid-server/gdpr"
	"github.com/prebid/prebid-server/openrtb_ext"
	"github.com/prebid/prebid-server/pbsmetrics"
	"github.com/prebid/prebid-server/prebid_cache_client"
)

type ContextKey string

const DebugContextKey = ContextKey("debugInfo")

// Exchange runs Auctions. Implementations must be threadsafe, and will be shared across many goroutines.
type Exchange interface {
	// HoldAuction executes an OpenRTB v2.5 Auction.
	HoldAuction(ctx context.Context, bidRequest *openrtb.BidRequest, usersyncs IdFetcher, labels pbsmetrics.Labels, categoriesFetcher *stored_requests.CategoryFetcher, debugLog *DebugLog) (*openrtb.BidResponse, error)
}

// IdFetcher can find the user's ID for a specific Bidder.
type IdFetcher interface {
	// GetId returns the ID for the bidder. The boolean will be true if the ID exists, and false otherwise.
	GetId(bidder openrtb_ext.BidderName) (string, bool)
}

type exchange struct {
	adapterMap          map[openrtb_ext.BidderName]adaptedBidder
	me                  pbsmetrics.MetricsEngine
	cache               prebid_cache_client.Client
	cacheTime           time.Duration
	gDPR                gdpr.Permissions
	currencyConverter   *currencies.RateConverter
	UsersyncIfAmbiguous bool
	defaultTTLs         config.DefaultTTLs
	privacyConfig       config.Privacy
	eeaCountries        map[string]struct{}
}

// Container to pass out response ext data from the GetAllBids goroutines back into the main thread
type seatResponseExtra struct {
	ResponseTimeMillis int
	Errors             []openrtb_ext.ExtBidderError
	// httpCalls is the list of debugging info. It should only be populated if the request.test == 1.
	// This will become response.ext.debug.httpcalls.{bidder} on the final Response.
	HttpCalls []*openrtb_ext.ExtHttpCall
}

type bidResponseWrapper struct {
	adapterBids  *pbsOrtbSeatBid
	adapterExtra *seatResponseExtra
	bidder       openrtb_ext.BidderName
}

func NewExchange(client *http.Client, cache prebid_cache_client.Client, cfg *config.Configuration, metricsEngine pbsmetrics.MetricsEngine, infos adapters.BidderInfos, gDPR gdpr.Permissions, currencyConverter *currencies.RateConverter) Exchange {
	e := new(exchange)

	var s struct{}
	for _, c := range cfg.GDPR.EEACountries {
		e.eeaCountries[c] = s
	}
	e.adapterMap = newAdapterMap(client, cfg, infos, metricsEngine)
	e.cache = cache
	e.cacheTime = time.Duration(cfg.CacheURL.ExpectedTimeMillis) * time.Millisecond
	e.me = metricsEngine
	e.gDPR = gDPR
	e.currencyConverter = currencyConverter
	e.UsersyncIfAmbiguous = cfg.GDPR.UsersyncIfAmbiguous
	e.defaultTTLs = cfg.CacheURL.DefaultTTLs
	e.privacyConfig = config.Privacy{
		CCPA: cfg.CCPA,
		GDPR: cfg.GDPR,
		LMT:  cfg.LMT,
	}
	return e
}

func (e *exchange) HoldAuction(ctx context.Context, bidRequest *openrtb.BidRequest, usersyncs IdFetcher, labels pbsmetrics.Labels, categoriesFetcher *stored_requests.CategoryFetcher, debugLog *DebugLog) (*openrtb.BidResponse, error) {

	requestExt, err := extractBidRequestExt(bidRequest)
	if err != nil {
		return nil, err
	}

	shouldCacheBids, shouldCacheVAST := getExtCacheInfo(requestExt)
	targData := getExtTargetData(requestExt, shouldCacheBids, shouldCacheVAST)
	if targData != nil {
		targData.cacheHost, targData.cachePath = e.cache.GetExtCacheData()
	}

	debugInfo := getDebugInfo(bidRequest, requestExt)
	if debugInfo {
		ctx = e.makeDebugContext(ctx, debugInfo)
	}

	bidAdjustmentFactors := getExtBidAdjustmentFactors(requestExt)

	for _, impInRequest := range bidRequest.Imp {
		var impLabels pbsmetrics.ImpLabels = pbsmetrics.ImpLabels{
			BannerImps: impInRequest.Banner != nil,
			VideoImps:  impInRequest.Video != nil,
			AudioImps:  impInRequest.Audio != nil,
			NativeImps: impInRequest.Native != nil,
		}
		e.me.RecordImps(impLabels)
	}

	// Make our best guess if GDPR applies
	usersyncIfAmbiguous := e.UsersyncIfAmbiguous
	var geo *openrtb.Geo = nil
	if bidRequest.User != nil && bidRequest.User.Geo != nil {
		geo = bidRequest.User.Geo
	} else if bidRequest.Device != nil && bidRequest.Device.Geo != nil {
		geo = bidRequest.Device.Geo
	}
	if geo != nil {
		if _, found := e.eeaCountries[geo.Country]; found {
			usersyncIfAmbiguous = false
		} else if len(geo.Country) == 3 {
			// The country field is formatted properly as a three character country code
			usersyncIfAmbiguous = true
		}
	}
	// Slice of BidRequests, each a copy of the original cleaned to only contain bidder data for the named bidder
	blabels := make(map[openrtb_ext.BidderName]*pbsmetrics.AdapterLabels)
<<<<<<< HEAD
	cleanRequests, aliases, privacyLabels, errs := cleanOpenRTBRequests(ctx, bidRequest, usersyncs, blabels, labels, e.gDPR, usersyncIfAmbiguous, e.privacyConfig)
=======
	cleanRequests, aliases, privacyLabels, errs := cleanOpenRTBRequests(ctx, bidRequest, requestExt, usersyncs, blabels, labels, e.gDPR, e.UsersyncIfAmbiguous, e.privacyConfig)
>>>>>>> cc435027

	e.me.RecordRequestPrivacy(privacyLabels)

	// List of bidders we have requests for.
	liveAdapters := listBiddersWithRequests(cleanRequests)

	// If we need to cache bids, then it will take some time to call prebid cache.
	// We should reduce the amount of time the bidders have, to compensate.
	auctionCtx, cancel := e.makeAuctionContext(ctx, shouldCacheBids)
	defer cancel()

	// Get currency rates conversions for the auction
	conversions := e.currencyConverter.Rates()

	adapterBids, adapterExtra, anyBidsReturned := e.getAllBids(auctionCtx, cleanRequests, aliases, bidAdjustmentFactors, blabels, conversions)

	var auc *auction = nil
	var bidResponseExt *openrtb_ext.ExtBidResponse = nil
	if anyBidsReturned {

		var bidCategory map[string]string
		//If includebrandcategory is present in ext then CE feature is on.
		if requestExt.Prebid.Targeting != nil && requestExt.Prebid.Targeting.IncludeBrandCategory != nil {
			var err error
			var rejections []string
			bidCategory, adapterBids, rejections, err = applyCategoryMapping(ctx, requestExt, adapterBids, *categoriesFetcher, targData)
			if err != nil {
				return nil, fmt.Errorf("Error in category mapping : %s", err.Error())
			}
			for _, message := range rejections {
				errs = append(errs, errors.New(message))
			}
		}

		auc = newAuction(adapterBids, len(bidRequest.Imp))

		if targData != nil {
			auc.setRoundedPrices(targData.priceGranularity)

			if requestExt.Prebid.SupportDeals {
				dealErrs := applyDealSupport(bidRequest, auc, bidCategory)
				errs = append(errs, dealErrs...)
			}

			if debugLog != nil && debugLog.Enabled {
				bidResponseExt = e.makeExtBidResponse(adapterBids, adapterExtra, bidRequest, debugInfo, errs)
				if bidRespExtBytes, err := json.Marshal(bidResponseExt); err == nil {
					debugLog.Data.Response = string(bidRespExtBytes)
				} else {
					debugLog.Data.Response = "Unable to marshal response ext for debugging"
					errs = append(errs, errors.New(debugLog.Data.Response))
				}
			}

			cacheErrs := auc.doCache(ctx, e.cache, targData, bidRequest, 60, &e.defaultTTLs, bidCategory, debugLog)
			if len(cacheErrs) > 0 {
				errs = append(errs, cacheErrs...)
			}
			targData.setTargeting(auc, bidRequest.App != nil, bidCategory)

			// Ensure caching errors are added if the bid response ext has already been created
			if bidResponseExt != nil && len(cacheErrs) > 0 {
				bidderCacheErrs := errsToBidderErrors(cacheErrs)
				bidResponseExt.Errors[openrtb_ext.PrebidExtKey] = append(bidResponseExt.Errors[openrtb_ext.PrebidExtKey], bidderCacheErrs...)
			}
		}

	}

	// Build the response
	return e.buildBidResponse(ctx, liveAdapters, adapterBids, bidRequest, adapterExtra, auc, bidResponseExt, errs)
}

type DealTierInfo struct {
	Prefix      string `json:"prefix"`
	MinDealTier int    `json:"minDealTier"`
}

type DealTier struct {
	Info *DealTierInfo `json:"dealTier,omitempty"`
}

type BidderDealTier struct {
	DealInfo map[string]*DealTier
}

// applyDealSupport updates targeting keys with deal prefixes if minimum deal tier exceeded
func applyDealSupport(bidRequest *openrtb.BidRequest, auc *auction, bidCategory map[string]string) []error {
	errs := []error{}
	impDealMap := getDealTiers(bidRequest)

	for impID, topBidsPerImp := range auc.winningBidsByBidder {
		impDeal := impDealMap[impID].DealInfo
		for bidder, topBidPerBidder := range topBidsPerImp {
			bidderString := bidder.String()

			if topBidPerBidder.dealPriority > 0 {
				if validateAndNormalizeDealTier(impDeal[bidderString]) {
					updateHbPbCatDur(topBidPerBidder, impDeal[bidderString].Info, bidCategory)
				} else {
					errs = append(errs, fmt.Errorf("dealTier configuration invalid for bidder '%s', imp ID '%s'", bidderString, impID))
				}
			}
		}
	}

	return errs
}

// getDealTiers creates map of impression to bidder deal tier configuration
func getDealTiers(bidRequest *openrtb.BidRequest) map[string]*BidderDealTier {
	impDealMap := make(map[string]*BidderDealTier)

	for _, imp := range bidRequest.Imp {
		var bidderDealTier BidderDealTier
		err := json.Unmarshal(imp.Ext, &bidderDealTier.DealInfo)
		if err != nil {
			continue
		}

		impDealMap[imp.ID] = &bidderDealTier
	}

	return impDealMap
}

func validateAndNormalizeDealTier(impDeal *DealTier) bool {
	if impDeal == nil || impDeal.Info == nil {
		return false
	}
	// Remove whitespace from prefix before checking if it can be used
	impDeal.Info.Prefix = strings.ReplaceAll(impDeal.Info.Prefix, " ", "")
	return len(impDeal.Info.Prefix) > 0 && impDeal.Info.MinDealTier > 0
}

func updateHbPbCatDur(bid *pbsOrtbBid, dealTierInfo *DealTierInfo, bidCategory map[string]string) {
	if bid.dealPriority >= dealTierInfo.MinDealTier {
		prefixTier := fmt.Sprintf("%s%d_", dealTierInfo.Prefix, bid.dealPriority)

		if oldCatDur, ok := bidCategory[bid.bid.ID]; ok {
			oldCatDurSplit := strings.SplitAfterN(oldCatDur, "_", 2)
			oldCatDurSplit[0] = prefixTier

			newCatDur := strings.Join(oldCatDurSplit, "")
			bidCategory[bid.bid.ID] = newCatDur
		}
	}
}

func (e *exchange) makeDebugContext(ctx context.Context, debugInfo bool) (debugCtx context.Context) {
	debugCtx = context.WithValue(ctx, DebugContextKey, debugInfo)
	return
}

func (e *exchange) makeAuctionContext(ctx context.Context, needsCache bool) (auctionCtx context.Context, cancel context.CancelFunc) {
	auctionCtx = ctx
	cancel = func() {}
	if needsCache {
		if deadline, ok := ctx.Deadline(); ok {
			auctionCtx, cancel = context.WithDeadline(ctx, deadline.Add(-e.cacheTime))
		}
	}
	return
}

// This piece sends all the requests to the bidder adapters and gathers the results.
func (e *exchange) getAllBids(ctx context.Context, cleanRequests map[openrtb_ext.BidderName]*openrtb.BidRequest, aliases map[string]string, bidAdjustments map[string]float64, blabels map[openrtb_ext.BidderName]*pbsmetrics.AdapterLabels, conversions currencies.Conversions) (map[openrtb_ext.BidderName]*pbsOrtbSeatBid, map[openrtb_ext.BidderName]*seatResponseExtra, bool) {
	// Set up pointers to the bid results
	adapterBids := make(map[openrtb_ext.BidderName]*pbsOrtbSeatBid, len(cleanRequests))
	adapterExtra := make(map[openrtb_ext.BidderName]*seatResponseExtra, len(cleanRequests))
	chBids := make(chan *bidResponseWrapper, len(cleanRequests))
	bidsFound := false

	for bidderName, req := range cleanRequests {
		// Here we actually call the adapters and collect the bids.
		coreBidder := resolveBidder(string(bidderName), aliases)
		bidderRunner := e.recoverSafely(cleanRequests, func(aName openrtb_ext.BidderName, coreBidder openrtb_ext.BidderName, request *openrtb.BidRequest, bidlabels *pbsmetrics.AdapterLabels, conversions currencies.Conversions) {
			// Passing in aName so a doesn't change out from under the go routine
			if bidlabels.Adapter == "" {
				glog.Errorf("Exchange: bidlables for %s (%s) missing adapter string", aName, coreBidder)
				bidlabels.Adapter = coreBidder
			}
			brw := new(bidResponseWrapper)
			brw.bidder = aName
			// Defer basic metrics to insure we capture them after all the values have been set
			defer func() {
				e.me.RecordAdapterRequest(*bidlabels)
			}()
			start := time.Now()

			adjustmentFactor := 1.0
			if givenAdjustment, ok := bidAdjustments[string(aName)]; ok {
				adjustmentFactor = givenAdjustment
			}
			var reqInfo adapters.ExtraRequestInfo
			reqInfo.PbsEntryPoint = bidlabels.RType
			bids, err := e.adapterMap[coreBidder].requestBid(ctx, request, aName, adjustmentFactor, conversions, &reqInfo)

			// Add in time reporting
			elapsed := time.Since(start)
			brw.adapterBids = bids
			// Structure to record extra tracking data generated during bidding
			ae := new(seatResponseExtra)
			ae.ResponseTimeMillis = int(elapsed / time.Millisecond)
			if bids != nil {
				ae.HttpCalls = bids.httpCalls
			}

			// Timing statistics
			e.me.RecordAdapterTime(*bidlabels, time.Since(start))
			serr := errsToBidderErrors(err)
			bidlabels.AdapterBids = bidsToMetric(brw.adapterBids)
			bidlabels.AdapterErrors = errorsToMetric(err)
			// Append any bid validation errors to the error list
			ae.Errors = serr
			brw.adapterExtra = ae
			if bids != nil {
				for _, bid := range bids.bids {
					var cpm = float64(bid.bid.Price * 1000)
					e.me.RecordAdapterPrice(*bidlabels, cpm)
					e.me.RecordAdapterBidReceived(*bidlabels, bid.bidType, bid.bid.AdM != "")
				}
			}
			chBids <- brw
		}, chBids)
		go bidderRunner(bidderName, coreBidder, req, blabels[coreBidder], conversions)
	}
	// Wait for the bidders to do their thing
	for i := 0; i < len(cleanRequests); i++ {
		brw := <-chBids

		//if bidder returned no bids back - remove bidder from further processing
		if brw.adapterBids != nil && len(brw.adapterBids.bids) != 0 {
			adapterBids[brw.bidder] = brw.adapterBids
		}
		//but we need to add all bidders data to adapterExtra to have metrics and other metadata
		adapterExtra[brw.bidder] = brw.adapterExtra

		if !bidsFound && adapterBids[brw.bidder] != nil && len(adapterBids[brw.bidder].bids) > 0 {
			bidsFound = true
		}
	}

	return adapterBids, adapterExtra, bidsFound
}

func (e *exchange) recoverSafely(cleanRequests map[openrtb_ext.BidderName]*openrtb.BidRequest, inner func(openrtb_ext.BidderName, openrtb_ext.BidderName, *openrtb.BidRequest, *pbsmetrics.AdapterLabels, currencies.Conversions), chBids chan *bidResponseWrapper) func(openrtb_ext.BidderName, openrtb_ext.BidderName, *openrtb.BidRequest, *pbsmetrics.AdapterLabels, currencies.Conversions) {
	return func(aName openrtb_ext.BidderName, coreBidder openrtb_ext.BidderName, request *openrtb.BidRequest, bidlabels *pbsmetrics.AdapterLabels, conversions currencies.Conversions) {
		defer func() {
			if r := recover(); r != nil {

				allBidders := ""
				sb := strings.Builder{}
				for k := range cleanRequests {
					sb.WriteString(string(k))
					sb.WriteString(",")
				}
				if sb.Len() > 0 {
					allBidders = sb.String()[:sb.Len()-1]
				}

				glog.Errorf("OpenRTB auction recovered panic from Bidder %s: %v. "+
					"Account id: %s, All Bidders: %s, Stack trace is: %v",
					coreBidder, r, bidlabels.PubID, allBidders, string(debug.Stack()))
				e.me.RecordAdapterPanic(*bidlabels)
				// Let the master request know that there is no data here
				brw := new(bidResponseWrapper)
				brw.adapterExtra = new(seatResponseExtra)
				chBids <- brw
			}
		}()
		inner(aName, coreBidder, request, bidlabels, conversions)
	}
}

func bidsToMetric(bids *pbsOrtbSeatBid) pbsmetrics.AdapterBid {
	if bids == nil || len(bids.bids) == 0 {
		return pbsmetrics.AdapterBidNone
	}
	return pbsmetrics.AdapterBidPresent
}

func errorsToMetric(errs []error) map[pbsmetrics.AdapterError]struct{} {
	if len(errs) == 0 {
		return nil
	}
	ret := make(map[pbsmetrics.AdapterError]struct{}, len(errs))
	var s struct{}
	for _, err := range errs {
		switch errortypes.ReadCode(err) {
		case errortypes.TimeoutErrorCode:
			ret[pbsmetrics.AdapterErrorTimeout] = s
		case errortypes.BadInputErrorCode:
			ret[pbsmetrics.AdapterErrorBadInput] = s
		case errortypes.BadServerResponseErrorCode:
			ret[pbsmetrics.AdapterErrorBadServerResponse] = s
		case errortypes.FailedToRequestBidsErrorCode:
			ret[pbsmetrics.AdapterErrorFailedToRequestBids] = s
		default:
			ret[pbsmetrics.AdapterErrorUnknown] = s
		}
	}
	return ret
}

func errsToBidderErrors(errs []error) []openrtb_ext.ExtBidderError {
	serr := make([]openrtb_ext.ExtBidderError, len(errs))
	for i := 0; i < len(errs); i++ {
		serr[i].Code = errortypes.ReadCode(errs[i])
		serr[i].Message = errs[i].Error()
	}
	return serr
}

// This piece takes all the bids supplied by the adapters and crafts an openRTB response to send back to the requester
func (e *exchange) buildBidResponse(ctx context.Context, liveAdapters []openrtb_ext.BidderName, adapterBids map[openrtb_ext.BidderName]*pbsOrtbSeatBid, bidRequest *openrtb.BidRequest, adapterExtra map[openrtb_ext.BidderName]*seatResponseExtra, auc *auction, bidResponseExt *openrtb_ext.ExtBidResponse, errList []error) (*openrtb.BidResponse, error) {
	bidResponse := new(openrtb.BidResponse)

	bidResponse.ID = bidRequest.ID
	if len(liveAdapters) == 0 {
		// signal "Invalid Request" if no valid bidders.
		bidResponse.NBR = openrtb.NoBidReasonCode.Ptr(openrtb.NoBidReasonCodeInvalidRequest)
	}

	// Create the SeatBids. We use a zero sized slice so that we can append non-zero seat bids, and not include seatBid
	// objects for seatBids without any bids. Preallocate the max possible size to avoid reallocating the array as we go.
	seatBids := make([]openrtb.SeatBid, 0, len(liveAdapters))
	for _, a := range liveAdapters {
		//while processing every single bib, do we need to handle categories here?
		if adapterBids[a] != nil && len(adapterBids[a].bids) > 0 {
			sb := e.makeSeatBid(adapterBids[a], a, adapterExtra, auc)
			seatBids = append(seatBids, *sb)
			bidResponse.Cur = adapterBids[a].currency
		}
	}

	bidResponse.SeatBid = seatBids

	if bidResponseExt == nil {
		contextDebugValue := ctx.Value(DebugContextKey)
		var debugInfo bool
		if contextDebugValue != nil {
			debugInfo = contextDebugValue.(bool)
		}
		bidResponseExt = e.makeExtBidResponse(adapterBids, adapterExtra, bidRequest, debugInfo, errList)
	}
	buffer := &bytes.Buffer{}
	enc := json.NewEncoder(buffer)
	enc.SetEscapeHTML(false)
	err := enc.Encode(bidResponseExt)
	bidResponse.Ext = buffer.Bytes()

	return bidResponse, err
}

func applyCategoryMapping(ctx context.Context, requestExt *openrtb_ext.ExtRequest, seatBids map[openrtb_ext.BidderName]*pbsOrtbSeatBid, categoriesFetcher stored_requests.CategoryFetcher, targData *targetData) (map[string]string, map[openrtb_ext.BidderName]*pbsOrtbSeatBid, []string, error) {
	res := make(map[string]string)

	type bidDedupe struct {
		bidderName openrtb_ext.BidderName
		bidIndex   int
		bidID      string
	}

	dedupe := make(map[string]bidDedupe)

	// applyCategoryMapping doesn't get called unless
	// requestExt.Prebid.Targeting != nil && requestExt.Prebid.Targeting.IncludeBrandCategory != nil
	brandCatExt := requestExt.Prebid.Targeting.IncludeBrandCategory

	//If ext.prebid.targeting.includebrandcategory is present in ext then competitive exclusion feature is on.
	var includeBrandCategory = brandCatExt != nil //if not present - category will no be appended

	var primaryAdServer string
	var publisher string
	var err error
	var rejections []string
	var translateCategories = true

	if includeBrandCategory && brandCatExt.WithCategory {
		if brandCatExt.TranslateCategories != nil {
			translateCategories = *brandCatExt.TranslateCategories
		}
		//if translateCategories is set to false, ignore checking primaryAdServer and publisher
		if translateCategories {
			//if ext.prebid.targeting.includebrandcategory present but primaryadserver/publisher not present then error out the request right away.
			primaryAdServer, err = getPrimaryAdServer(brandCatExt.PrimaryAdServer) //1-Freewheel 2-DFP
			if err != nil {
				return res, seatBids, rejections, err
			}
			publisher = brandCatExt.Publisher
		}
	}

	seatBidsToRemove := make([]openrtb_ext.BidderName, 0)

	for bidderName, seatBid := range seatBids {
		bidsToRemove := make([]int, 0)
		for bidInd := range seatBid.bids {
			bid := seatBid.bids[bidInd]
			bidID := bid.bid.ID
			var duration int
			var category string
			var pb string

			if bid.bidVideo != nil {
				duration = bid.bidVideo.Duration
				category = bid.bidVideo.PrimaryCategory
			}
			if brandCatExt.WithCategory && category == "" {
				bidIabCat := bid.bid.Cat
				if len(bidIabCat) != 1 {
					//TODO: add metrics
					//on receiving bids from adapters if no unique IAB category is returned  or if no ad server category is returned discard the bid
					bidsToRemove = append(bidsToRemove, bidInd)
					rejections = updateRejections(rejections, bidID, "Bid did not contain a category")
					continue
				}
				if translateCategories {
					//if unique IAB category is present then translate it to the adserver category based on mapping file
					category, err = categoriesFetcher.FetchCategories(ctx, primaryAdServer, publisher, bidIabCat[0])
					if err != nil || category == "" {
						//TODO: add metrics
						//if mapping required but no mapping file is found then discard the bid
						bidsToRemove = append(bidsToRemove, bidInd)
						reason := fmt.Sprintf("Category mapping file for primary ad server: '%s', publisher: '%s' not found", primaryAdServer, publisher)
						rejections = updateRejections(rejections, bidID, reason)
						continue
					}
				} else {
					//category translation is disabled, continue with IAB category
					category = bidIabCat[0]
				}
			}

			// TODO: consider should we remove bids with zero duration here?

			pb, _ = GetCpmStringValue(bid.bid.Price, targData.priceGranularity)

			newDur := duration
			if len(requestExt.Prebid.Targeting.DurationRangeSec) > 0 {
				durationRange := requestExt.Prebid.Targeting.DurationRangeSec
				sort.Ints(durationRange)
				//if the bid is above the range of the listed durations (and outside the buffer), reject the bid
				if duration > durationRange[len(durationRange)-1] {
					bidsToRemove = append(bidsToRemove, bidInd)
					rejections = updateRejections(rejections, bidID, "Bid duration exceeds maximum allowed")
					continue
				}
				for _, dur := range durationRange {
					if duration <= dur {
						newDur = dur
						break
					}
				}
			}

			var categoryDuration string
			if brandCatExt.WithCategory {
				categoryDuration = fmt.Sprintf("%s_%s_%ds", pb, category, newDur)
			} else {
				categoryDuration = fmt.Sprintf("%s_%ds", pb, newDur)
			}

			if dupe, ok := dedupe[categoryDuration]; ok {
				// 50% chance for either bid with duplicate categoryDuration values to be kept
				if rand.Intn(100) < 50 {
					if dupe.bidderName == bidderName {
						// An older bid from the current bidder
						bidsToRemove = append(bidsToRemove, dupe.bidIndex)
						rejections = updateRejections(rejections, dupe.bidID, "Bid was deduplicated")
					} else {
						// An older bid from a different seatBid we've already finished with
						oldSeatBid := (seatBids)[dupe.bidderName]
						if len(oldSeatBid.bids) == 1 {
							seatBidsToRemove = append(seatBidsToRemove, bidderName)
							rejections = updateRejections(rejections, dupe.bidID, "Bid was deduplicated")
						} else {
							oldSeatBid.bids = append(oldSeatBid.bids[:dupe.bidIndex], oldSeatBid.bids[dupe.bidIndex+1:]...)
						}
					}
					delete(res, dupe.bidID)
				} else {
					// Remove this bid
					bidsToRemove = append(bidsToRemove, bidInd)
					rejections = updateRejections(rejections, bidID, "Bid was deduplicated")
					continue
				}
			}
			res[bidID] = categoryDuration
			dedupe[categoryDuration] = bidDedupe{bidderName: bidderName, bidIndex: bidInd, bidID: bidID}
		}

		if len(bidsToRemove) > 0 {
			sort.Ints(bidsToRemove)
			if len(bidsToRemove) == len(seatBid.bids) {
				//if all bids are invalid - remove entire seat bid
				seatBidsToRemove = append(seatBidsToRemove, bidderName)
			} else {
				bids := seatBid.bids
				for i := len(bidsToRemove) - 1; i >= 0; i-- {
					remInd := bidsToRemove[i]
					bids = append(bids[:remInd], bids[remInd+1:]...)
				}
				seatBid.bids = bids
			}
		}

	}
	for _, seatBidInd := range seatBidsToRemove {
		seatBids[seatBidInd].bids = nil
	}

	return res, seatBids, rejections, nil
}

func updateRejections(rejections []string, bidID string, reason string) []string {
	message := fmt.Sprintf("bid rejected [bid ID: %s] reason: %s", bidID, reason)
	return append(rejections, message)
}

func getPrimaryAdServer(adServerId int) (string, error) {
	switch adServerId {
	case 1:
		return "freewheel", nil
	case 2:
		return "dfp", nil
	default:
		return "", fmt.Errorf("Primary ad server %d not recognized", adServerId)
	}
}

// Extract all the data from the SeatBids and build the ExtBidResponse
func (e *exchange) makeExtBidResponse(adapterBids map[openrtb_ext.BidderName]*pbsOrtbSeatBid, adapterExtra map[openrtb_ext.BidderName]*seatResponseExtra, req *openrtb.BidRequest, debugInfo bool, errList []error) *openrtb_ext.ExtBidResponse {
	bidResponseExt := &openrtb_ext.ExtBidResponse{
		Errors:               make(map[openrtb_ext.BidderName][]openrtb_ext.ExtBidderError, len(adapterBids)),
		ResponseTimeMillis:   make(map[openrtb_ext.BidderName]int, len(adapterBids)),
		RequestTimeoutMillis: req.TMax,
	}
	if debugInfo {
		bidResponseExt.Debug = &openrtb_ext.ExtResponseDebug{
			HttpCalls:       make(map[openrtb_ext.BidderName][]*openrtb_ext.ExtHttpCall),
			ResolvedRequest: req,
		}
	}

	for bidderName, responseExtra := range adapterExtra {

		if debugInfo {
			bidResponseExt.Debug.HttpCalls[bidderName] = responseExtra.HttpCalls
		}
		// Only make an entry for bidder errors if the bidder reported any.
		if len(responseExtra.Errors) > 0 {
			bidResponseExt.Errors[bidderName] = responseExtra.Errors
		}
		if len(errList) > 0 {
			bidResponseExt.Errors[openrtb_ext.PrebidExtKey] = errsToBidderErrors(errList)
		}
		bidResponseExt.ResponseTimeMillis[bidderName] = responseExtra.ResponseTimeMillis
		// Defering the filling of bidResponseExt.Usersync[bidderName] until later

	}
	return bidResponseExt
}

// Return an openrtb seatBid for a bidder
// BuildBidResponse is responsible for ensuring nil bid seatbids are not included
func (e *exchange) makeSeatBid(adapterBid *pbsOrtbSeatBid, adapter openrtb_ext.BidderName, adapterExtra map[openrtb_ext.BidderName]*seatResponseExtra, auc *auction) *openrtb.SeatBid {
	seatBid := new(openrtb.SeatBid)
	seatBid.Seat = adapter.String()
	// Prebid cannot support roadblocking
	seatBid.Group = 0

	if len(adapterBid.ext) > 0 {
		sbExt := ExtSeatBid{
			Bidder: adapterBid.ext,
		}

		ext, err := json.Marshal(sbExt)
		if err != nil {
			extError := openrtb_ext.ExtBidderError{
				Code:    errortypes.ReadCode(err),
				Message: fmt.Sprintf("Error writing SeatBid.Ext: %s", err.Error()),
			}
			adapterExtra[adapter].Errors = append(adapterExtra[adapter].Errors, extError)
		}
		seatBid.Ext = ext
	}

	var errList []error
	seatBid.Bid, errList = e.makeBid(adapterBid.bids, adapter, auc)
	if len(errList) > 0 {
		adapterExtra[adapter].Errors = append(adapterExtra[adapter].Errors, errsToBidderErrors(errList)...)
	}

	return seatBid
}

// Create the Bid array inside of SeatBid
func (e *exchange) makeBid(Bids []*pbsOrtbBid, adapter openrtb_ext.BidderName, auc *auction) ([]openrtb.Bid, []error) {
	bids := make([]openrtb.Bid, 0, len(Bids))
	errList := make([]error, 0, 1)
	for _, thisBid := range Bids {
		bidExt := &openrtb_ext.ExtBid{
			Bidder: thisBid.bid.Ext,
			Prebid: &openrtb_ext.ExtBidPrebid{
				Targeting: thisBid.bidTargets,
				Type:      thisBid.bidType,
				Video:     thisBid.bidVideo,
			},
		}
		if cacheInfo, found := e.getBidCacheInfo(thisBid, auc); found {
			bidExt.Prebid.Cache = &openrtb_ext.ExtBidPrebidCache{
				Bids: &cacheInfo,
			}
		}
		ext, err := json.Marshal(bidExt)
		if err != nil {
			errList = append(errList, err)
		} else {
			bids = append(bids, *thisBid.bid)
			bids[len(bids)-1].Ext = ext
		}
	}
	return bids, errList
}

// If bid got cached inside `(a *auction) doCache(ctx context.Context, cache prebid_cache_client.Client, targData *targetData, bidRequest *openrtb.BidRequest, ttlBuffer int64, defaultTTLs *config.DefaultTTLs, bidCategory map[string]string)`,
// a UUID should be found inside `a.cacheIds` or `a.vastCacheIds`. This function returns the UUID along with the internal cache URL
func (e *exchange) getBidCacheInfo(bid *pbsOrtbBid, auc *auction) (openrtb_ext.ExtBidPrebidCacheBids, bool) {
	var cacheInfo openrtb_ext.ExtBidPrebidCacheBids
	var cacheUUID string
	var found bool = false

	if auc != nil {
		var extCacheHost, extCachePath string
		if cacheUUID, found = auc.cacheIds[bid.bid]; found {
			cacheInfo.CacheId = cacheUUID
			extCacheHost, extCachePath = e.cache.GetExtCacheData()
			cacheInfo.Url = extCacheHost + extCachePath + "?uuid=" + cacheUUID
		} else if cacheUUID, found = auc.vastCacheIds[bid.bid]; found {
			cacheInfo.CacheId = cacheUUID
			extCacheHost, extCachePath = e.cache.GetExtCacheData()
			cacheInfo.Url = extCacheHost + extCachePath + "?uuid=" + cacheUUID
		}
	}
	return cacheInfo, found
}

func listBiddersWithRequests(cleanRequests map[openrtb_ext.BidderName]*openrtb.BidRequest) []openrtb_ext.BidderName {
	liveAdapters := make([]openrtb_ext.BidderName, len(cleanRequests))
	i := 0
	for a := range cleanRequests {
		liveAdapters[i] = a
		i++
	}
	// Randomize the list of adapters to make the auction more fair
	randomizeList(liveAdapters)

	return liveAdapters
}<|MERGE_RESOLUTION|>--- conflicted
+++ resolved
@@ -142,11 +142,7 @@
 	}
 	// Slice of BidRequests, each a copy of the original cleaned to only contain bidder data for the named bidder
 	blabels := make(map[openrtb_ext.BidderName]*pbsmetrics.AdapterLabels)
-<<<<<<< HEAD
-	cleanRequests, aliases, privacyLabels, errs := cleanOpenRTBRequests(ctx, bidRequest, usersyncs, blabels, labels, e.gDPR, usersyncIfAmbiguous, e.privacyConfig)
-=======
-	cleanRequests, aliases, privacyLabels, errs := cleanOpenRTBRequests(ctx, bidRequest, requestExt, usersyncs, blabels, labels, e.gDPR, e.UsersyncIfAmbiguous, e.privacyConfig)
->>>>>>> cc435027
+	cleanRequests, aliases, privacyLabels, errs := cleanOpenRTBRequests(ctx, bidRequest, requestExt, usersyncs, blabels, labels, e.gDPR, usersyncIfAmbiguous, e.privacyConfig)
 
 	e.me.RecordRequestPrivacy(privacyLabels)
 
