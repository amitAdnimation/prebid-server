--- conflicted
+++ resolved
@@ -132,11 +132,7 @@
 	// Slice of BidRequests, each a copy of the original cleaned to only contain bidder data for the named bidder
 	labels := buildLabels(r)
 	blabels := make(map[openrtb_ext.BidderName]*pbsmetrics.AdapterLabels)
-<<<<<<< HEAD
-	cleanRequests, aliases, privacyLabels, errs := cleanOpenRTBRequests(ctx, bidRequest, requestExt, usersyncs, blabels, labels, e.gDPR, usersyncIfAmbiguous, e.privacyConfig, account)
-=======
-	cleanRequests, aliases, privacyLabels, errs := cleanOpenRTBRequests(ctx, r.BidRequest, requestExt, r.UserSyncs, blabels, labels, e.gDPR, usersyncIfAmbiguous, e.privacyConfig)
->>>>>>> ce177e29
+	cleanRequests, aliases, privacyLabels, errs := cleanOpenRTBRequests(ctx, r.BidRequest, requestExt, r.UserSyncs, blabels, labels, e.gDPR, usersyncIfAmbiguous, e.privacyConfig, account)
 
 	e.me.RecordRequestPrivacy(privacyLabels)
 
