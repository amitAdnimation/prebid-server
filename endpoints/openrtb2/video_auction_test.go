package openrtb2

import (
	"bytes"
	"context"
	"encoding/json"
	"errors"
	"io/ioutil"
	"net/http"
	"net/http/httptest"
	"regexp"
	"strings"
	"testing"

	"github.com/mxmCherry/openrtb/v14/openrtb2"
	"github.com/prebid/prebid-server/analytics"
	analyticsConf "github.com/prebid/prebid-server/analytics/config"
	"github.com/prebid/prebid-server/config"
	"github.com/prebid/prebid-server/exchange"
	"github.com/prebid/prebid-server/metrics"
	"github.com/prebid/prebid-server/openrtb_ext"
	"github.com/prebid/prebid-server/prebid_cache_client"
	"github.com/prebid/prebid-server/stored_requests/backends/empty_fetcher"
	"github.com/stretchr/testify/assert"
)

func TestVideoEndpointImpressionsNumber(t *testing.T) {
	ex := &mockExchangeVideo{}
	reqData, err := ioutil.ReadFile("sample-requests/video/video_valid_sample.json")
	if err != nil {
		t.Fatalf("Failed to fetch a valid request: %v", err)
	}
	reqBody := string(getRequestPayload(t, reqData))
	req := httptest.NewRequest("POST", "/openrtb2/video", strings.NewReader(reqBody))
	recorder := httptest.NewRecorder()

	deps := mockDeps(t, ex)
	deps.VideoAuctionEndpoint(recorder, req, nil)

	if ex.lastRequest == nil {
		t.Fatalf("The request never made it into the Exchange.")
	}

	respBytes := recorder.Body.Bytes()
	resp := &openrtb_ext.BidResponseVideo{}
	if err := json.Unmarshal(respBytes, resp); err != nil {
		t.Fatalf("Unable to unmarshal response.")
	}

	assert.Len(t, ex.lastRequest.Imp, 11, "Incorrect number of impressions in request")
	assert.Equal(t, string(ex.lastRequest.Site.Page), "prebid.com", "Incorrect site page in request")
	assert.Equal(t, ex.lastRequest.Site.Content.Series, "TvName", "Incorrect site content series in request")

	assert.Len(t, resp.AdPods, 5, "Incorrect number of Ad Pods in response")
	assert.Len(t, resp.AdPods[0].Targeting, 4, "Incorrect Targeting data in response")
	assert.Len(t, resp.AdPods[1].Targeting, 3, "Incorrect Targeting data in response")
	assert.Len(t, resp.AdPods[2].Targeting, 5, "Incorrect Targeting data in response")
	assert.Len(t, resp.AdPods[3].Targeting, 1, "Incorrect Targeting data in response")
	assert.Len(t, resp.AdPods[4].Targeting, 3, "Incorrect Targeting data in response")

	assert.Equal(t, resp.AdPods[4].Targeting[0].HbPbCatDur, "20.00_395_30s", "Incorrect number of Ad Pods in response")

}

func TestVideoEndpointImpressionsDuration(t *testing.T) {
	ex := &mockExchangeVideo{}
	reqData, err := ioutil.ReadFile("sample-requests/video/video_valid_sample_different_durations.json")
	if err != nil {
		t.Fatalf("Failed to fetch a valid request: %v", err)
	}
	reqBody := string(getRequestPayload(t, reqData))
	req := httptest.NewRequest("POST", "/openrtb2/video", strings.NewReader(reqBody))
	recorder := httptest.NewRecorder()

	deps := mockDeps(t, ex)
	deps.VideoAuctionEndpoint(recorder, req, nil)

	if ex.lastRequest == nil {
		t.Fatalf("The request never made it into the Exchange.")
	}

	var extData openrtb_ext.ExtRequest
	json.Unmarshal(ex.lastRequest.Ext, &extData)
	assert.True(t, extData.Prebid.Targeting.IncludeBidderKeys, "Request ext incorrect: IncludeBidderKeys should be true ")

	assert.Len(t, ex.lastRequest.Imp, 22, "Incorrect number of impressions in request")
	assert.Equal(t, ex.lastRequest.Imp[0].ID, "1_0", "Incorrect impression id in request")
	assert.Equal(t, ex.lastRequest.Imp[0].Video.MaxDuration, int64(15), "Incorrect impression max duration in request")
	assert.Equal(t, ex.lastRequest.Imp[0].Video.MinDuration, int64(15), "Incorrect impression min duration in request")

	assert.Equal(t, ex.lastRequest.Imp[6].ID, "1_6", "Incorrect impression id in request")
	assert.Equal(t, ex.lastRequest.Imp[6].Video.MaxDuration, int64(30), "Incorrect impression max duration in request")
	assert.Equal(t, ex.lastRequest.Imp[6].Video.MinDuration, int64(30), "Incorrect impression min duration in request")

	assert.Equal(t, ex.lastRequest.Imp[12].ID, "2_0", "Incorrect impression id in request")
	assert.Equal(t, ex.lastRequest.Imp[12].Video.MaxDuration, int64(15), "Incorrect impression max duration in request")
	assert.Equal(t, ex.lastRequest.Imp[12].Video.MinDuration, int64(15), "Incorrect impression min duration in request")

	assert.Equal(t, ex.lastRequest.Imp[17].ID, "2_5", "Incorrect impression id in request")
	assert.Equal(t, ex.lastRequest.Imp[17].Video.MaxDuration, int64(30), "Incorrect impression max duration in request")
	assert.Equal(t, ex.lastRequest.Imp[17].Video.MinDuration, int64(30), "Incorrect impression min duration in request")

}

func TestCreateBidExtension(t *testing.T) {
	durationRange := make([]int, 0)
	durationRange = append(durationRange, 15)
	durationRange = append(durationRange, 30)

	priceGranRanges := make([]openrtb_ext.GranularityRange, 0)
	priceGranRanges = append(priceGranRanges, openrtb_ext.GranularityRange{
		Max:       30,
		Min:       0,
		Increment: 0.1,
	})

	translateCategories := true
	videoRequest := openrtb_ext.BidRequestVideo{
		IncludeBrandCategory: &openrtb_ext.IncludeBrandCategory{
			PrimaryAdserver:     1,
			Publisher:           "",
			TranslateCategories: &translateCategories,
		},
		PodConfig: openrtb_ext.PodConfig{
			DurationRangeSec:     durationRange,
			RequireExactDuration: false,
		},
		PriceGranularity: openrtb_ext.PriceGranularity{
			Precision: 2,
			Ranges:    priceGranRanges,
		},
	}
	res, err := createBidExtension(&videoRequest)
	assert.NoError(t, err, "Error should be nil")

	resExt := &openrtb_ext.ExtRequest{}

	if err := json.Unmarshal(res, &resExt); err != nil {
		assert.Fail(t, "Unable to unmarshal bid extension")
	}
	assert.Equal(t, resExt.Prebid.Targeting.DurationRangeSec, durationRange, "Duration range seconds is incorrect")
	assert.Equal(t, resExt.Prebid.Targeting.PriceGranularity.Ranges, priceGranRanges, "Price granularity is incorrect")

}

func TestCreateBidExtensionExactDurTrueNoPriceRange(t *testing.T) {
	durationRange := make([]int, 0)
	durationRange = append(durationRange, 15)
	durationRange = append(durationRange, 30)

	translateCategories := false
	videoRequest := openrtb_ext.BidRequestVideo{
		IncludeBrandCategory: &openrtb_ext.IncludeBrandCategory{
			PrimaryAdserver:     1,
			Publisher:           "",
			TranslateCategories: &translateCategories,
		},
		PodConfig: openrtb_ext.PodConfig{
			DurationRangeSec:     durationRange,
			RequireExactDuration: true,
		},
		PriceGranularity: openrtb_ext.PriceGranularity{
			Precision: 0,
			Ranges:    nil,
		},
	}
	res, err := createBidExtension(&videoRequest)
	assert.NoError(t, err, "Error should be nil")

	resExt := &openrtb_ext.ExtRequest{}

	if err := json.Unmarshal(res, &resExt); err != nil {
		assert.Fail(t, "Unable to unmarshal bid extension")
	}
	assert.Equal(t, resExt.Prebid.Targeting.DurationRangeSec, []int(nil), "Duration range seconds is incorrect")
	assert.Equal(t, resExt.Prebid.Targeting.PriceGranularity, openrtb_ext.PriceGranularityFromString("med"), "Price granularity is incorrect")
}

func TestVideoEndpointDebugQueryTrue(t *testing.T) {
	ex := &mockExchangeVideo{
		cache: &mockCacheClient{},
	}
	reqData, err := ioutil.ReadFile("sample-requests/video/video_valid_sample.json")
	if err != nil {
		t.Fatalf("Failed to fetch a valid request: %v", err)
	}
	reqBody := string(getRequestPayload(t, reqData))
	req := httptest.NewRequest("POST", "/openrtb2/video?debug=true", strings.NewReader(reqBody))
	recorder := httptest.NewRecorder()

	deps := mockDeps(t, ex)
	deps.VideoAuctionEndpoint(recorder, req, nil)

	if ex.lastRequest == nil {
		t.Fatalf("The request never made it into the Exchange.")
	}
	if !ex.cache.called {
		t.Fatalf("Cache was not called when it should have been")
	}

	respBytes := recorder.Body.Bytes()
	resp := &openrtb_ext.BidResponseVideo{}
	if err := json.Unmarshal(respBytes, resp); err != nil {
		t.Fatalf("Unable to unmarshal response.")
	}

	assert.Len(t, ex.lastRequest.Imp, 11, "Incorrect number of impressions in request")
	assert.Equal(t, string(ex.lastRequest.Site.Page), "prebid.com", "Incorrect site page in request")
	assert.Equal(t, ex.lastRequest.Site.Content.Series, "TvName", "Incorrect site content series in request")

	assert.Len(t, resp.AdPods, 5, "Incorrect number of Ad Pods in response")
	assert.Len(t, resp.AdPods[0].Targeting, 4, "Incorrect Targeting data in response")
	assert.Len(t, resp.AdPods[1].Targeting, 3, "Incorrect Targeting data in response")
	assert.Len(t, resp.AdPods[2].Targeting, 5, "Incorrect Targeting data in response")
	assert.Len(t, resp.AdPods[3].Targeting, 1, "Incorrect Targeting data in response")
	assert.Len(t, resp.AdPods[4].Targeting, 3, "Incorrect Targeting data in response")

	assert.Equal(t, resp.AdPods[4].Targeting[0].HbPbCatDur, "20.00_395_30s", "Incorrect number of Ad Pods in response")
}

func TestVideoEndpointDebugQueryFalse(t *testing.T) {
	ex := &mockExchangeVideo{
		cache: &mockCacheClient{},
	}
	reqData, err := ioutil.ReadFile("sample-requests/video/video_valid_sample.json")
	if err != nil {
		t.Fatalf("Failed to fetch a valid request: %v", err)
	}
	reqBody := string(getRequestPayload(t, reqData))
	req := httptest.NewRequest("POST", "/openrtb2/video?debug=123", strings.NewReader(reqBody))
	recorder := httptest.NewRecorder()

	deps := mockDeps(t, ex)
	deps.VideoAuctionEndpoint(recorder, req, nil)

	if ex.lastRequest == nil {
		t.Fatalf("The request never made it into the Exchange.")
	}
	if ex.cache.called {
		t.Fatalf("Cache was called when it shouldn't have been")
	}

	respBytes := recorder.Body.Bytes()
	resp := &openrtb_ext.BidResponseVideo{}
	if err := json.Unmarshal(respBytes, resp); err != nil {
		t.Fatalf("Unable to unmarshal response.")
	}

	assert.Len(t, ex.lastRequest.Imp, 11, "Incorrect number of impressions in request")
	assert.Equal(t, string(ex.lastRequest.Site.Page), "prebid.com", "Incorrect site page in request")
	assert.Equal(t, ex.lastRequest.Site.Content.Series, "TvName", "Incorrect site content series in request")

	assert.Len(t, resp.AdPods, 5, "Incorrect number of Ad Pods in response")
	assert.Len(t, resp.AdPods[0].Targeting, 4, "Incorrect Targeting data in response")
	assert.Len(t, resp.AdPods[1].Targeting, 3, "Incorrect Targeting data in response")
	assert.Len(t, resp.AdPods[2].Targeting, 5, "Incorrect Targeting data in response")
	assert.Len(t, resp.AdPods[3].Targeting, 1, "Incorrect Targeting data in response")
	assert.Len(t, resp.AdPods[4].Targeting, 3, "Incorrect Targeting data in response")

	assert.Equal(t, resp.AdPods[4].Targeting[0].HbPbCatDur, "20.00_395_30s", "Incorrect number of Ad Pods in response")
}

func TestVideoEndpointDebugError(t *testing.T) {
	ex := &mockExchangeVideo{
		cache: &mockCacheClient{},
	}
	reqData, err := ioutil.ReadFile("sample-requests/video/video_invalid_sample.json")
	if err != nil {
		t.Fatalf("Failed to fetch a valid request: %v", err)
	}
	reqBody := string(getRequestPayload(t, reqData))
	req := httptest.NewRequest("POST", "/openrtb2/video?debug=true", strings.NewReader(reqBody))
	recorder := httptest.NewRecorder()

	deps := mockDeps(t, ex)
	deps.VideoAuctionEndpoint(recorder, req, nil)

	if !ex.cache.called {
		t.Fatalf("Cache was not called when it should have been")
	}

	assert.Equal(t, recorder.Code, 500, "Should catch error in request")
}

func TestVideoEndpointDebugNoAdPods(t *testing.T) {
	ex := &mockExchangeVideoNoBids{
		cache: &mockCacheClient{},
	}
	reqData, err := ioutil.ReadFile("sample-requests/video/video_valid_sample.json")
	if err != nil {
		t.Fatalf("Failed to fetch a valid request: %v", err)
	}
	reqBody := string(getRequestPayload(t, reqData))
	req := httptest.NewRequest("POST", "/openrtb2/video?debug=true", strings.NewReader(reqBody))
	recorder := httptest.NewRecorder()

	deps := mockDepsNoBids(t, ex)
	deps.VideoAuctionEndpoint(recorder, req, nil)

	if ex.lastRequest == nil {
		t.Fatalf("The request never made it into the Exchange.")
	}
	if !ex.cache.called {
		t.Fatalf("Cache was not called when it should have been")
	}

	respBytes := recorder.Body.Bytes()
	resp := &openrtb_ext.BidResponseVideo{}
	if err := json.Unmarshal(respBytes, resp); err != nil {
		t.Fatalf("Unable to unmarshal response.")
	}

	assert.Len(t, resp.AdPods, 1, "Debug AdPod should be added to response")
	assert.Empty(t, resp.AdPods[0].Errors, "AdPod Errors should be empty")
	assert.Empty(t, resp.AdPods[0].Targeting[0].HbPb, "Hb_pb should be empty")
	assert.Empty(t, resp.AdPods[0].Targeting[0].HbPbCatDur, "Hb_pb_cat_dur should be empty")
	assert.NotEmpty(t, resp.AdPods[0].Targeting[0].HbCacheID, "Hb_cache_id should not be empty")
	assert.Equal(t, int64(0), resp.AdPods[0].PodId, "Pod ID should be 0")
}

func TestVideoEndpointNoPods(t *testing.T) {
	ex := &mockExchangeVideo{}
	reqData, err := ioutil.ReadFile("sample-requests/video/video_invalid_sample.json")
	if err != nil {
		t.Fatalf("Failed to fetch a valid request: %v", err)
	}
	reqBody := string(getRequestPayload(t, reqData))
	req := httptest.NewRequest("POST", "/openrtb2/video", strings.NewReader(reqBody))
	recorder := httptest.NewRecorder()

	deps := mockDeps(t, ex)
	deps.VideoAuctionEndpoint(recorder, req, nil)

	errorMessage := string(recorder.Body.Bytes())

	assert.Equal(t, recorder.Code, 500, "Should catch error in request")
	assert.Equal(t, "Critical error while running the video endpoint:  request missing required field: PodConfig.DurationRangeSec request missing required field: PodConfig.Pods", errorMessage, "Incorrect request validation message")
}

func TestVideoEndpointValidationsPositive(t *testing.T) {
	ex := &mockExchangeVideo{}
	deps := mockDeps(t, ex)
	deps.cfg.VideoStoredRequestRequired = true

	durationRange := make([]int, 0)
	durationRange = append(durationRange, 15)
	durationRange = append(durationRange, 30)

	pods := make([]openrtb_ext.Pod, 0)
	pod1 := openrtb_ext.Pod{
		PodId:            1,
		AdPodDurationSec: 30,
		ConfigId:         "qwerty",
	}
	pod2 := openrtb_ext.Pod{
		PodId:            2,
		AdPodDurationSec: 30,
		ConfigId:         "qwerty",
	}
	pods = append(pods, pod1)
	pods = append(pods, pod2)

	mimes := make([]string, 0)
	mimes = append(mimes, "mp4")
	mimes = append(mimes, "")

	videoProtocols := make([]openrtb2.Protocol, 0)
	videoProtocols = append(videoProtocols, 15)
	videoProtocols = append(videoProtocols, 30)

	req := openrtb_ext.BidRequestVideo{
		StoredRequestId: "123",
		PodConfig: openrtb_ext.PodConfig{
			DurationRangeSec:     durationRange,
			RequireExactDuration: true,
			Pods:                 pods,
		},
		App: &openrtb2.App{
			Bundle: "pbs.com",
		},
		IncludeBrandCategory: &openrtb_ext.IncludeBrandCategory{
			PrimaryAdserver: 1,
		},
		Video: &openrtb2.Video{
			MIMEs:     mimes,
			Protocols: videoProtocols,
		},
	}

	errors, podErrors := deps.validateVideoRequest(&req)
	assert.Len(t, errors, 0, "Errors should be empty")
	assert.Len(t, podErrors, 0, "Pod errors should be empty")
}

func TestVideoEndpointValidationsCritical(t *testing.T) {
	ex := &mockExchangeVideo{}
	deps := mockDeps(t, ex)
	deps.cfg.VideoStoredRequestRequired = true

	durationRange := make([]int, 0)
	durationRange = append(durationRange, 0)
	durationRange = append(durationRange, -30)

	pods := make([]openrtb_ext.Pod, 0)

	mimes := make([]string, 0)
	mimes = append(mimes, "")
	mimes = append(mimes, "")

	videoProtocols := make([]openrtb2.Protocol, 0)

	req := openrtb_ext.BidRequestVideo{
		StoredRequestId: "",
		PodConfig: openrtb_ext.PodConfig{
			DurationRangeSec:     durationRange,
			RequireExactDuration: true,
			Pods:                 pods,
		},
		IncludeBrandCategory: &openrtb_ext.IncludeBrandCategory{
			PrimaryAdserver: 0,
		},
		Video: &openrtb2.Video{
			MIMEs:     mimes,
			Protocols: videoProtocols,
		},
	}

	errors, podErrors := deps.validateVideoRequest(&req)
	assert.Len(t, podErrors, 0, "Pod errors should be empty")
	assert.Len(t, errors, 6, "Errors array should contain 6 error messages")

	assert.Equal(t, "request missing required field: storedrequestid", errors[0].Error(), "Errors array should contain 6 error messages")
	assert.Equal(t, "duration array cannot contain negative or zero values", errors[1].Error(), "Errors array should contain 6 error messages")
	assert.Equal(t, "request missing required field: PodConfig.Pods", errors[2].Error(), "Errors array should contain 6 error messages")
	assert.Equal(t, "request missing required field: site or app", errors[3].Error(), "Errors array should contain 6 error messages")
	assert.Equal(t, "request missing required field: Video.Mimes, mime types contains empty strings only", errors[4].Error(), "Errors array should contain 6 error messages")
	assert.Equal(t, "request missing required field: Video.Protocols", errors[5].Error(), "Errors array should contain 6 error messages")
}

func TestVideoEndpointValidationsPodErrors(t *testing.T) {
	ex := &mockExchangeVideo{}
	deps := mockDeps(t, ex)
	deps.cfg.VideoStoredRequestRequired = true

	durationRange := make([]int, 0)
	durationRange = append(durationRange, 15)
	durationRange = append(durationRange, 30)

	pods := make([]openrtb_ext.Pod, 0)
	pod1 := openrtb_ext.Pod{
		PodId:            1,
		AdPodDurationSec: 30,
		ConfigId:         "qwerty",
	}
	pod2 := openrtb_ext.Pod{
		PodId:            2,
		AdPodDurationSec: 30,
		ConfigId:         "qwerty",
	}
	pod3 := openrtb_ext.Pod{
		PodId:            2,
		AdPodDurationSec: 0,
		ConfigId:         "",
	}
	pod4 := openrtb_ext.Pod{
		PodId:            0,
		AdPodDurationSec: -30,
		ConfigId:         "",
	}
	pods = append(pods, pod1)
	pods = append(pods, pod2)
	pods = append(pods, pod3)
	pods = append(pods, pod4)

	mimes := make([]string, 0)
	mimes = append(mimes, "mp4")
	mimes = append(mimes, "")

	videoProtocols := make([]openrtb2.Protocol, 0)
	videoProtocols = append(videoProtocols, 15)
	videoProtocols = append(videoProtocols, 30)

	req := openrtb_ext.BidRequestVideo{
		StoredRequestId: "123",
		PodConfig: openrtb_ext.PodConfig{
			DurationRangeSec:     durationRange,
			RequireExactDuration: true,
			Pods:                 pods,
		},
		App: &openrtb2.App{
			Bundle: "pbs.com",
		},
		IncludeBrandCategory: &openrtb_ext.IncludeBrandCategory{
			PrimaryAdserver: 1,
		},
		Video: &openrtb2.Video{
			MIMEs:     mimes,
			Protocols: videoProtocols,
		},
	}

	errors, podErrors := deps.validateVideoRequest(&req)
	assert.Len(t, errors, 0, "Errors should be empty")

	assert.Len(t, podErrors, 2, "Pod errors should contain 2 elements")

	assert.Equal(t, 2, podErrors[0].PodId, "Pod error ind 0, incorrect id should be 2")
	assert.Equal(t, 2, podErrors[0].PodIndex, "Pod error ind 0, incorrect index should be 2")
	assert.Len(t, podErrors[0].ErrMsgs, 3, "Pod error ind 0 should contain 3 errors")
	assert.Equal(t, "request duplicated required field: PodConfig.Pods.PodId, Pod id: 2", podErrors[0].ErrMsgs[0], "Pod error ind 0 should have duplicated pod id")
	assert.Equal(t, "request missing or incorrect required field: PodConfig.Pods.AdPodDurationSec, Pod index: 2", podErrors[0].ErrMsgs[1], "Pod error ind 0 should have missing AdPodDuration")
	assert.Equal(t, "request missing or incorrect required field: PodConfig.Pods.ConfigId, Pod index: 2", podErrors[0].ErrMsgs[2], "Pod error ind 0 should have missing config id")

	assert.Equal(t, 0, podErrors[1].PodId, "Pod error ind 1, incorrect id should be 0")
	assert.Equal(t, 3, podErrors[1].PodIndex, "Pod error ind 1, incorrect index should be 3")
	assert.Len(t, podErrors[1].ErrMsgs, 3, "Pod error ind 1 should contain 3 errors")
	assert.Equal(t, "request missing required field: PodConfig.Pods.PodId, Pod index: 3", podErrors[1].ErrMsgs[0], "Pod error ind 1 should have missed pod id")
	assert.Equal(t, "request incorrect required field: PodConfig.Pods.AdPodDurationSec is negative, Pod index: 3", podErrors[1].ErrMsgs[1], "Pod error ind 1 should have negative AdPodDurationSec")
	assert.Equal(t, "request missing or incorrect required field: PodConfig.Pods.ConfigId, Pod index: 3", podErrors[1].ErrMsgs[2], "Pod error ind 1 should have missing config id")
}

func TestVideoEndpointValidationsSiteAndApp(t *testing.T) {
	ex := &mockExchangeVideo{}
	deps := mockDeps(t, ex)
	deps.cfg.VideoStoredRequestRequired = true

	durationRange := make([]int, 0)
	durationRange = append(durationRange, 15)
	durationRange = append(durationRange, 30)

	pods := make([]openrtb_ext.Pod, 0)
	pod1 := openrtb_ext.Pod{
		PodId:            1,
		AdPodDurationSec: 30,
		ConfigId:         "qwerty",
	}
	pod2 := openrtb_ext.Pod{
		PodId:            2,
		AdPodDurationSec: 30,
		ConfigId:         "qwerty",
	}
	pods = append(pods, pod1)
	pods = append(pods, pod2)

	mimes := make([]string, 0)
	mimes = append(mimes, "mp4")
	mimes = append(mimes, "")

	videoProtocols := make([]openrtb2.Protocol, 0)
	videoProtocols = append(videoProtocols, 15)
	videoProtocols = append(videoProtocols, 30)

	req := openrtb_ext.BidRequestVideo{
		StoredRequestId: "123",
		PodConfig: openrtb_ext.PodConfig{
			DurationRangeSec:     durationRange,
			RequireExactDuration: true,
			Pods:                 pods,
		},
		App: &openrtb2.App{
			Bundle: "pbs.com",
		},
		Site: &openrtb2.Site{
			ID: "pbs.com",
		},
		IncludeBrandCategory: &openrtb_ext.IncludeBrandCategory{
			PrimaryAdserver: 1,
		},
		Video: &openrtb2.Video{
			MIMEs:     mimes,
			Protocols: videoProtocols,
		},
	}

	errors, podErrors := deps.validateVideoRequest(&req)
	assert.Equal(t, "request.site or request.app must be defined, but not both", errors[0].Error(), "Site and App error should be present")
	assert.Len(t, podErrors, 0, "Pod errors should be empty")
}

func TestVideoEndpointValidationsSiteMissingRequiredField(t *testing.T) {
	ex := &mockExchangeVideo{}
	deps := mockDeps(t, ex)
	deps.cfg.VideoStoredRequestRequired = true

	durationRange := make([]int, 0)
	durationRange = append(durationRange, 15)
	durationRange = append(durationRange, 30)

	pods := make([]openrtb_ext.Pod, 0)
	pod1 := openrtb_ext.Pod{
		PodId:            1,
		AdPodDurationSec: 30,
		ConfigId:         "qwerty",
	}
	pod2 := openrtb_ext.Pod{
		PodId:            2,
		AdPodDurationSec: 30,
		ConfigId:         "qwerty",
	}
	pods = append(pods, pod1)
	pods = append(pods, pod2)

	mimes := make([]string, 0)
	mimes = append(mimes, "mp4")
	mimes = append(mimes, "")

	videoProtocols := make([]openrtb2.Protocol, 0)
	videoProtocols = append(videoProtocols, 15)
	videoProtocols = append(videoProtocols, 30)

	req := openrtb_ext.BidRequestVideo{
		StoredRequestId: "123",
		PodConfig: openrtb_ext.PodConfig{
			DurationRangeSec:     durationRange,
			RequireExactDuration: true,
			Pods:                 pods,
		},
		Site: &openrtb2.Site{
			Domain: "pbs.com",
		},
		IncludeBrandCategory: &openrtb_ext.IncludeBrandCategory{
			PrimaryAdserver: 1,
		},
		Video: &openrtb2.Video{
			MIMEs:     mimes,
			Protocols: videoProtocols,
		},
	}

	errors, podErrors := deps.validateVideoRequest(&req)
	assert.Equal(t, "request.site missing required field: id or page", errors[0].Error(), "Site required fields error should be present")
	assert.Len(t, podErrors, 0, "Pod errors should be empty")
}

func TestVideoEndpointValidationsMissingVideo(t *testing.T) {
	ex := &mockExchangeVideo{}
	deps := mockDeps(t, ex)
	deps.cfg.VideoStoredRequestRequired = true

	req := openrtb_ext.BidRequestVideo{
		StoredRequestId: "123",
		PodConfig: openrtb_ext.PodConfig{
			DurationRangeSec:     []int{15, 30},
			RequireExactDuration: true,
			Pods: []openrtb_ext.Pod{
				{
					PodId:            1,
					AdPodDurationSec: 30,
					ConfigId:         "qwerty",
				},
				{
					PodId:            2,
					AdPodDurationSec: 30,
					ConfigId:         "qwerty",
				},
			},
		},
		App: &openrtb2.App{
			Bundle: "pbs.com",
		},
		IncludeBrandCategory: &openrtb_ext.IncludeBrandCategory{
			PrimaryAdserver: 1,
		},
	}

	errors, podErrors := deps.validateVideoRequest(&req)
	assert.Len(t, podErrors, 0, "Pod errors should be empty")
	assert.Len(t, errors, 1, "Errors array should contain 1 error message")
	assert.Equal(t, "request missing required field: Video", errors[0].Error(), "Errors array should contain message regarding missing Video field")
}

func TestVideoBuildVideoResponseMissedCacheForOneBid(t *testing.T) {
	openRtbBidResp := openrtb2.BidResponse{}
	podErrors := make([]PodError, 0)

	seatBids := make([]openrtb2.SeatBid, 0)
	seatBid := openrtb2.SeatBid{}

	bids := make([]openrtb2.Bid, 0)
	bid1 := openrtb2.Bid{}
	bid2 := openrtb2.Bid{}
	bid3 := openrtb2.Bid{}

	extBid1 := []byte(`{"prebid":{"targeting":{"hb_bidder_appnexus":"appnexus","hb_pb_appnexus":"17.00","hb_pb_cat_dur_appnex":"17.00_123_30s","hb_size":"1x1","hb_uuid_appnexus":"837ea3b7-5598-4958-8c45-8e9ef2bf7cc1"}}}`)
	extBid2 := []byte(`{"prebid":{"targeting":{"hb_bidder_appnexus":"appnexus","hb_pb_appnexus":"17.00","hb_pb_cat_dur_appnex":"17.00_456_30s","hb_size":"1x1","hb_uuid_appnexus":"837ea3b7-5598-4958-8c45-8e9ef2bf7cc1"}}}`)
	extBid3 := []byte(`{"prebid":{"targeting":{"hb_bidder_appnexus":"appnexus","hb_pb_appnexus":"17.00","hb_pb_cat_dur_appnex":"17.00_406_30s","hb_size":"1x1"}}}`)

	bid1.Ext = extBid1
	bids = append(bids, bid1)

	bid2.Ext = extBid2
	bids = append(bids, bid2)

	bid3.Ext = extBid3
	bids = append(bids, bid3)

	seatBid.Bid = bids
	seatBid.Seat = "appnexus"
	seatBids = append(seatBids, seatBid)
	openRtbBidResp.SeatBid = seatBids

	bidRespVideo, err := buildVideoResponse(&openRtbBidResp, podErrors)
	assert.NoError(t, err, "Should be no error")
	assert.Len(t, bidRespVideo.AdPods, 1, "AdPods length should be 1")
	assert.Len(t, bidRespVideo.AdPods[0].Targeting, 2, "AdPod Targeting length should be 2")
	assert.Equal(t, "17.00_123_30s", bidRespVideo.AdPods[0].Targeting[0].HbPbCatDur, "AdPod Targeting first element hb_pb_cat_dur should be 17.00_123_30s")
	assert.Equal(t, "17.00_456_30s", bidRespVideo.AdPods[0].Targeting[1].HbPbCatDur, "AdPod Targeting first element hb_pb_cat_dur should be 17.00_456_30s")
}

func TestVideoBuildVideoResponseMissedCacheForAllBids(t *testing.T) {
	openRtbBidResp := openrtb2.BidResponse{}
	podErrors := make([]PodError, 0)

	seatBids := make([]openrtb2.SeatBid, 0)
	seatBid := openrtb2.SeatBid{}

	bids := make([]openrtb2.Bid, 0)
	bid1 := openrtb2.Bid{}
	bid2 := openrtb2.Bid{}
	bid3 := openrtb2.Bid{}

	extBid1 := []byte(`{"prebid":{"targeting":{"hb_bidder":"appnexus","hb_pb":"17.00","hb_pb_cat_dur":"17.00_123_30s","hb_size":"1x1"}}}`)
	extBid2 := []byte(`{"prebid":{"targeting":{"hb_bidder":"appnexus","hb_pb":"17.00","hb_pb_cat_dur":"17.00_456_30s","hb_size":"1x1"}}}`)
	extBid3 := []byte(`{"prebid":{"targeting":{"hb_bidder":"appnexus","hb_pb":"17.00","hb_pb_cat_dur":"17.00_406_30s","hb_size":"1x1"}}}`)

	bid1.Ext = extBid1
	bids = append(bids, bid1)

	bid2.Ext = extBid2
	bids = append(bids, bid2)

	bid3.Ext = extBid3
	bids = append(bids, bid3)

	seatBid.Bid = bids
	seatBids = append(seatBids, seatBid)
	openRtbBidResp.SeatBid = seatBids

	bidRespVideo, err := buildVideoResponse(&openRtbBidResp, podErrors)
	assert.Nil(t, bidRespVideo, "bid response should be nil")
	assert.Equal(t, "caching failed for all bids", err.Error(), "error should be caching failed for all bids")
}

func TestVideoBuildVideoResponsePodErrors(t *testing.T) {
	openRtbBidResp := openrtb2.BidResponse{}
	podErrors := make([]PodError, 0, 2)

	seatBids := make([]openrtb2.SeatBid, 0)
	seatBid := openrtb2.SeatBid{}

	bids := make([]openrtb2.Bid, 0)
	bid1 := openrtb2.Bid{}
	bid2 := openrtb2.Bid{}

	extBid1 := []byte(`{"prebid":{"targeting":{"hb_bidder_appnexus":"appnexus","hb_pb_appnexus":"17.00","hb_pb_cat_dur_appnex":"17.00_123_30s","hb_size":"1x1","hb_uuid_appnexus":"837ea3b7-5598-4958-8c45-8e9ef2bf7cc1"}}}`)
	extBid2 := []byte(`{"prebid":{"targeting":{"hb_bidder_appnexus":"appnexus","hb_pb_appnexus":"17.00","hb_pb_cat_dur_appnex":"17.00_456_30s","hb_size":"1x1","hb_uuid_appnexus":"837ea3b7-5598-4958-8c45-8e9ef2bf7cc1"}}}`)

	bid1.Ext = extBid1
	bids = append(bids, bid1)

	bid2.Ext = extBid2
	bids = append(bids, bid2)

	seatBid.Bid = bids
	seatBid.Seat = "appnexus"
	seatBids = append(seatBids, seatBid)
	openRtbBidResp.SeatBid = seatBids

	podErr1 := PodError{}
	podErr1.PodId = 222
	podErr1.PodIndex = 1
	podErrors = append(podErrors, podErr1)

	podErr2 := PodError{}
	podErr2.PodId = 333
	podErr2.PodIndex = 2
	podErrors = append(podErrors, podErr2)

	bidRespVideo, err := buildVideoResponse(&openRtbBidResp, podErrors)
	assert.NoError(t, err, "Error should be nil")
	assert.Len(t, bidRespVideo.AdPods, 3, "AdPods length should be 3")
	assert.Len(t, bidRespVideo.AdPods[0].Targeting, 2, "First ad pod should be correct and contain 2 targeting elements")
	assert.Equal(t, int64(222), bidRespVideo.AdPods[1].PodId, "AdPods should contain error element at index 1")
	assert.Equal(t, int64(333), bidRespVideo.AdPods[2].PodId, "AdPods should contain error element at index 2")
}

func TestVideoBuildVideoResponseNoBids(t *testing.T) {
	openRtbBidResp := openrtb2.BidResponse{}
	podErrors := make([]PodError, 0, 0)
	openRtbBidResp.SeatBid = make([]openrtb2.SeatBid, 0)
	bidRespVideo, err := buildVideoResponse(&openRtbBidResp, podErrors)
	assert.NoError(t, err, "Error should be nil")
	assert.Len(t, bidRespVideo.AdPods, 0, "AdPods length should be 0")
}

func TestMergeOpenRTBToVideoRequest(t *testing.T) {
	var bidReq = &openrtb2.BidRequest{}
	var videoReq = &openrtb_ext.BidRequestVideo{}

	videoReq.App = &openrtb2.App{
		Domain: "test.com",
		Bundle: "test.bundle",
	}

	videoReq.Site = &openrtb2.Site{
		Page: "site.com/index",
	}

	var dnt int8 = 4
	var lmt int8 = 5
	videoReq.Device = openrtb2.Device{
		DNT: &dnt,
		Lmt: &lmt,
	}

	videoReq.BCat = []string{"test1", "test2"}
	videoReq.BAdv = []string{"test3", "test4"}

	videoReq.Regs = &openrtb2.Regs{
		Ext: json.RawMessage(`{"gdpr":1,"us_privacy":"1NYY","existing":"any","consent":"anyConsent"}`),
	}

	videoReq.User = &openrtb2.User{
		BuyerUID: "test UID",
		Yob:      1980,
		Keywords: "test keywords",
		Ext:      json.RawMessage(`{"consent":"test string"}`),
	}

	mergeData(videoReq, bidReq)

	assert.Equal(t, videoReq.BCat, bidReq.BCat, "BCat is incorrect")
	assert.Equal(t, videoReq.BAdv, bidReq.BAdv, "BAdv is incorrect")

	assert.Equal(t, videoReq.App.Domain, bidReq.App.Domain, "App.Domain is incorrect")
	assert.Equal(t, videoReq.App.Bundle, bidReq.App.Bundle, "App.Bundle is incorrect")

	assert.Equal(t, videoReq.Device.Lmt, bidReq.Device.Lmt, "Device.Lmt is incorrect")
	assert.Equal(t, videoReq.Device.DNT, bidReq.Device.DNT, "Device.DNT is incorrect")

	assert.Equal(t, videoReq.Site.Page, bidReq.Site.Page, "Device.Site.Page is incorrect")

	assert.Equal(t, videoReq.Regs, bidReq.Regs, "Regs is incorrect")

	assert.Equal(t, videoReq.User, bidReq.User, "User is incorrect")
}

func TestHandleError(t *testing.T) {
	vo := analytics.VideoObject{
		Status: 200,
		Errors: make([]error, 0),
	}

	labels := metrics.Labels{
		Source:        metrics.DemandUnknown,
		RType:         metrics.ReqTypeVideo,
		PubID:         metrics.PublisherUnknown,
		CookieFlag:    metrics.CookieFlagUnknown,
		RequestStatus: metrics.RequestStatusOK,
	}

	recorder := httptest.NewRecorder()
	err1 := errors.New("Error for testing handleError 1")
	err2 := errors.New("Error for testing handleError 2")
	handleError(&labels, recorder, []error{err1, err2}, &vo, nil)

	assert.Equal(t, metrics.RequestStatusErr, labels.RequestStatus, "labels.RequestStatus should indicate an error")
	assert.Equal(t, 500, recorder.Code, "Error status should be written to writer")
	assert.Equal(t, 500, vo.Status, "Analytics object should have error status")
	assert.Equal(t, 2, len(vo.Errors), "New errors should be appended to Analytics object Errors")
	assert.Equal(t, "Error for testing handleError 1", vo.Errors[0].Error(), "Error in Analytics object should have test error message for first error")
	assert.Equal(t, "Error for testing handleError 2", vo.Errors[1].Error(), "Error in Analytics object should have test error message for second error")
}

func TestHandleErrorMetrics(t *testing.T) {
	ex := &mockExchangeVideo{}
	reqData, err := ioutil.ReadFile("sample-requests/video/video_invalid_sample.json")
	if err != nil {
		t.Fatalf("Failed to fetch a valid request: %v", err)
	}
	reqBody := string(getRequestPayload(t, reqData))
	req := httptest.NewRequest("POST", "/openrtb2/video", strings.NewReader(reqBody))
	recorder := httptest.NewRecorder()

	deps, met, mod := mockDepsWithMetrics(t, ex)
	deps.VideoAuctionEndpoint(recorder, req, nil)

	assert.Equal(t, int64(0), met.RequestStatuses[metrics.ReqTypeVideo][metrics.RequestStatusOK].Count(), "OK requests count should be 0")
	assert.Equal(t, int64(1), met.RequestStatuses[metrics.ReqTypeVideo][metrics.RequestStatusErr].Count(), "Error requests count should be 1")
	assert.Equal(t, 1, len(mod.videoObjects), "Mock AnalyticsModule should have 1 AuctionObject")
	assert.Equal(t, 500, mod.videoObjects[0].Status, "AnalyticsObject should have 500 status")
	assert.Equal(t, 2, len(mod.videoObjects[0].Errors), "AnalyticsObject should have Errors length of 2")
	assert.Equal(t, "request missing required field: PodConfig.DurationRangeSec", mod.videoObjects[0].Errors[0].Error(), "First error in AnalyticsObject should have message regarding DurationRangeSec")
	assert.Equal(t, "request missing required field: PodConfig.Pods", mod.videoObjects[0].Errors[1].Error(), "Second error in AnalyticsObject should have message regarding Pods")
}

func TestParseVideoRequestWithUserAgentAndHeader(t *testing.T) {
	ex := &mockExchangeVideo{}
	reqData, err := ioutil.ReadFile("sample-requests/video/video_valid_sample_with_device_user_agent.json")
	if err != nil {
		t.Fatalf("Failed to fetch a valid request: %v", err)
	}
	headers := http.Header{}
	headers.Add("User-Agent", "TestHeader")

	deps := mockDeps(t, ex)
	reqBody := string(getRequestPayload(t, reqData))
	req, valErr, podErr := deps.parseVideoRequest([]byte(reqBody), headers)

	assert.Equal(t, "TestHeaderSample", req.Device.UA, "Header should be taken from original request")
	assert.Equal(t, []error(nil), valErr, "No validation errors should be returned")
	assert.Equal(t, make([]PodError, 0), podErr, "No pod errors should be returned")

}

func TestParseVideoRequestWithUserAgentAndEmptyHeader(t *testing.T) {
	ex := &mockExchangeVideo{}
	reqData, err := ioutil.ReadFile("sample-requests/video/video_valid_sample_with_device_user_agent.json")
	if err != nil {
		t.Fatalf("Failed to fetch a valid request: %v", err)
	}

	headers := http.Header{}

	deps := mockDeps(t, ex)
	reqBody := string(getRequestPayload(t, reqData))
	req, valErr, podErr := deps.parseVideoRequest([]byte(reqBody), headers)

	assert.Equal(t, "TestHeaderSample", req.Device.UA, "Header should be taken from original request")
	assert.Equal(t, []error(nil), valErr, "No validation errors should be returned")
	assert.Equal(t, make([]PodError, 0), podErr, "No pod errors should be returned")

}

func TestParseVideoRequestWithoutUserAgentWithHeader(t *testing.T) {
	ex := &mockExchangeVideo{}
	reqData, err := ioutil.ReadFile("sample-requests/video/video_valid_sample_without_device_user_agent.json")
	if err != nil {
		t.Fatalf("Failed to fetch a valid request: %v", err)
	}

	headers := http.Header{}
	headers.Add("User-Agent", "TestHeader")

	deps := mockDeps(t, ex)
	reqBody := string(getRequestPayload(t, reqData))
	req, valErr, podErr := deps.parseVideoRequest([]byte(reqBody), headers)

	assert.Equal(t, "TestHeader", req.Device.UA, "Device.ua should be taken from request header")
	assert.Equal(t, []error(nil), valErr, "No validation errors should be returned")
	assert.Equal(t, make([]PodError, 0), podErr, "No pod errors should be returned")

}

func TestParseVideoRequestWithoutUserAgentAndEmptyHeader(t *testing.T) {
	ex := &mockExchangeVideo{}
	reqData, err := ioutil.ReadFile("sample-requests/video/video_valid_sample_without_device_user_agent.json")
	if err != nil {
		t.Fatalf("Failed to fetch a valid request: %v", err)
	}

	headers := http.Header{}

	deps := mockDeps(t, ex)
	reqBody := string(getRequestPayload(t, reqData))
	req, valErr, podErr := deps.parseVideoRequest([]byte(reqBody), headers)

	assert.Equal(t, "", req.Device.UA, "Device.ua should be empty")
	assert.Equal(t, []error(nil), valErr, "No validation errors should be returned")
	assert.Equal(t, make([]PodError, 0), podErr, "No pod errors should be returned")

}

func TestParseVideoRequestWithEncodedUserAgentInHeader(t *testing.T) {
	ex := &mockExchangeVideo{}
	reqData, err := ioutil.ReadFile("sample-requests/video/video_valid_sample_without_device_user_agent.json")
	if err != nil {
		t.Fatalf("Failed to fetch a valid request: %v", err)
	}

	uaEncoded := "Mozilla%2F5.0%20%28Macintosh%3B%20Intel%20Mac%20OS%20X%2010_14_6%29%20AppleWebKit%2F537.36%20%28KHTML%2C%20like%20Gecko%29%20Chrome%2F78.0.3904.87%20Safari%2F537.36"
	uaDecoded := "Mozilla/5.0 (Macintosh; Intel Mac OS X 10_14_6) AppleWebKit/537.36 (KHTML, like Gecko) Chrome/78.0.3904.87 Safari/537.36"

	headers := http.Header{}
	headers.Add("User-Agent", uaEncoded)

	deps := mockDeps(t, ex)
	reqBody := string(getRequestPayload(t, reqData))
	req, valErr, podErr := deps.parseVideoRequest([]byte(reqBody), headers)

	assert.Equal(t, uaDecoded, req.Device.UA, "Device.ua should be taken from request header")
	assert.Equal(t, []error(nil), valErr, "No validation errors should be returned")
	assert.Equal(t, make([]PodError, 0), podErr, "No pod errors should be returned")

}

func TestParseVideoRequestWithDecodedUserAgentInHeader(t *testing.T) {
	ex := &mockExchangeVideo{}
	reqData, err := ioutil.ReadFile("sample-requests/video/video_valid_sample_without_device_user_agent.json")
	if err != nil {
		t.Fatalf("Failed to fetch a valid request: %v", err)
	}

	uaDecoded := "Mozilla/5.0+(Macintosh; Intel Mac OS X 10_14_6) AppleWebKit/537.36 (KHTML, like Gecko) Chrome/78.0.3904.87 Safari/537.36"

	headers := http.Header{}
	headers.Add("User-Agent", uaDecoded)

	deps := mockDeps(t, ex)
	reqBody := string(getRequestPayload(t, reqData))
	req, valErr, podErr := deps.parseVideoRequest([]byte(reqBody), headers)

	assert.Equal(t, uaDecoded, req.Device.UA, "Device.ua should be taken from request header")
	assert.Equal(t, []error(nil), valErr, "No validation errors should be returned")
	assert.Equal(t, make([]PodError, 0), podErr, "No pod errors should be returned")

}

func TestHandleErrorDebugLog(t *testing.T) {
	vo := analytics.VideoObject{
		Status: 200,
		Errors: make([]error, 0),
	}

	labels := metrics.Labels{
		Source:        metrics.DemandUnknown,
		RType:         metrics.ReqTypeVideo,
		PubID:         metrics.PublisherUnknown,
		CookieFlag:    metrics.CookieFlagUnknown,
		RequestStatus: metrics.RequestStatusOK,
	}

	recorder := httptest.NewRecorder()
	err1 := errors.New("Error for testing handleError 1")
	err2 := errors.New("Error for testing handleError 2")
	debugLog := exchange.DebugLog{
		Enabled:   true,
		CacheType: prebid_cache_client.TypeXML,
		Data: exchange.DebugData{
			Request:  "test request string",
			Headers:  "test headers string",
			Response: "test response string",
		},
		TTL:    int64(3600),
		Regexp: regexp.MustCompile(`[<>]`),
	}
	handleError(&labels, recorder, []error{err1, err2}, &vo, &debugLog)

	assert.Equal(t, metrics.RequestStatusErr, labels.RequestStatus, "labels.RequestStatus should indicate an error")
	assert.Equal(t, 500, recorder.Code, "Error status should be written to writer")
	assert.Equal(t, 500, vo.Status, "Analytics object should have error status")
	assert.Equal(t, 3, len(vo.Errors), "New errors including debug cache ID should be appended to Analytics object Errors")
	assert.Equal(t, "Error for testing handleError 1", vo.Errors[0].Error(), "Error in Analytics object should have test error message for first error")
	assert.Equal(t, "Error for testing handleError 2", vo.Errors[1].Error(), "Error in Analytics object should have test error message for second error")
	assert.NotEmpty(t, debugLog.CacheKey, "DebugLog CacheKey value should have been set")
}

func TestCreateImpressionTemplate(t *testing.T) {

	imp := openrtb2.Imp{}
	imp.Video = &openrtb2.Video{}
	imp.Video.Protocols = []openrtb2.Protocol{1, 2}
	imp.Video.MIMEs = []string{"video/mp4"}
	imp.Video.H = 200
	imp.Video.W = 400
	imp.Video.PlaybackMethod = []openrtb2.PlaybackMethod{5, 6}

	video := openrtb2.Video{}
	video.Protocols = []openrtb2.Protocol{3, 4}
	video.MIMEs = []string{"video/flv"}
	video.H = 300
	video.W = 0
	video.PlaybackMethod = []openrtb2.PlaybackMethod{7, 8}

	res := createImpressionTemplate(imp, &video)
	assert.Equal(t, res.Video.Protocols, []openrtb2.Protocol{3, 4}, "Incorrect video protocols")
	assert.Equal(t, res.Video.MIMEs, []string{"video/flv"}, "Incorrect video MIMEs")
	assert.Equal(t, int(res.Video.H), 300, "Incorrect video height")
	assert.Equal(t, int(res.Video.W), 0, "Incorrect video width")
	assert.Equal(t, res.Video.PlaybackMethod, []openrtb2.PlaybackMethod{7, 8}, "Incorrect video playback method")
}

func TestCCPA(t *testing.T) {
	testCases := []struct {
		description         string
		testFilePath        string
		expectConsentString bool
	}{
		{
			description:         "Missing Consent",
			testFilePath:        "sample-requests/video/video_valid_sample.json",
			expectConsentString: false,
		},
		{
			description:         "Valid Consent",
			testFilePath:        "sample-requests/video/video_valid_sample_ccpa_valid.json",
			expectConsentString: true,
		},
		{
			description:         "Malformed Consent",
			testFilePath:        "sample-requests/video/video_valid_sample_ccpa_malformed.json",
			expectConsentString: false,
		},
	}

	for _, test := range testCases {
		// Load Test Request
		requestContainerBytes, err := ioutil.ReadFile(test.testFilePath)
		if err != nil {
			t.Fatalf("%s: Failed to fetch a valid request: %v", test.description, err)
		}
		requestBytes := getRequestPayload(t, requestContainerBytes)

		// Create HTTP Request + Response Recorder
		httpRequest := httptest.NewRequest("POST", "/openrtb2/video", bytes.NewReader(requestBytes))
		httpResponseRecorder := httptest.NewRecorder()

		// Run Test
		ex := &mockExchangeVideo{}
		mockDeps(t, ex).VideoAuctionEndpoint(httpResponseRecorder, httpRequest, nil)

		// Validate Request To Exchange
		// - An error should never be generated for CCPA problems.
		if ex.lastRequest == nil {
			t.Fatalf("%s: The request never made it into the exchange.", test.description)
		}
		extRegs := &openrtb_ext.ExtRegs{}
		if err = json.Unmarshal(ex.lastRequest.Regs.Ext, extRegs); err != nil {
			t.Fatalf("%s: Failed to unmarshal reg.ext in request to the exchange: %v", test.description, err)
		}
		if test.expectConsentString {
			assert.Len(t, extRegs.USPrivacy, 4, test.description+":consent")
		} else {
			assert.Empty(t, extRegs.USPrivacy, test.description+":consent")
		}

		// Validate HTTP Response
		responseBytes := httpResponseRecorder.Body.Bytes()
		response := &openrtb_ext.BidResponseVideo{}
		if err := json.Unmarshal(responseBytes, response); err != nil {
			t.Fatalf("%s: Unable to unmarshal response.", test.description)
		}
		assert.Len(t, ex.lastRequest.Imp, 11, test.description+":imps")
		assert.Len(t, response.AdPods, 5, test.description+":adpods")
	}
}

func TestVideoEndpointAppendBidderNames(t *testing.T) {
	ex := &mockExchangeAppendBidderNames{}
	reqData, err := ioutil.ReadFile("sample-requests/video/video_valid_sample_appendbiddernames.json")
	if err != nil {
		t.Fatalf("Failed to fetch a valid request: %v", err)
	}
	reqBody := string(getRequestPayload(t, reqData))
	req := httptest.NewRequest("POST", "/openrtb2/video", strings.NewReader(reqBody))
	recorder := httptest.NewRecorder()

	deps := mockDepsAppendBidderNames(t, ex)
	deps.VideoAuctionEndpoint(recorder, req, nil)

	if ex.lastRequest == nil {
		t.Fatalf("The request never made it into the Exchange.")
	}

	var extData openrtb_ext.ExtRequest
	json.Unmarshal(ex.lastRequest.Ext, &extData)
	assert.True(t, extData.Prebid.Targeting.AppendBidderNames, "Request ext incorrect: AppendBidderNames should be true ")

	respBytes := recorder.Body.Bytes()
	resp := &openrtb_ext.BidResponseVideo{}
	if err := json.Unmarshal(respBytes, resp); err != nil {
		t.Fatalf("Unable to unmarshal response.")
	}

	assert.Len(t, ex.lastRequest.Imp, 11, "Incorrect number of impressions in request")
	assert.Equal(t, string(ex.lastRequest.Site.Page), "prebid.com", "Incorrect site page in request")
	assert.Equal(t, ex.lastRequest.Site.Content.Series, "TvName", "Incorrect site content series in request")

	assert.Len(t, resp.AdPods, 5, "Incorrect number of Ad Pods in response")
	assert.Len(t, resp.AdPods[0].Targeting, 4, "Incorrect Targeting data in response")
	assert.Len(t, resp.AdPods[1].Targeting, 3, "Incorrect Targeting data in response")
	assert.Len(t, resp.AdPods[2].Targeting, 5, "Incorrect Targeting data in response")
	assert.Len(t, resp.AdPods[3].Targeting, 1, "Incorrect Targeting data in response")
	assert.Len(t, resp.AdPods[4].Targeting, 3, "Incorrect Targeting data in response")

	assert.Equal(t, resp.AdPods[4].Targeting[0].HbPbCatDur, "20.00_395_30s_appnexus", "Incorrect number of Ad Pods in response")

}

func TestFormatTargetingKey(t *testing.T) {
	res := formatTargetingKey(openrtb_ext.HbCategoryDurationKey, "appnexus")
	assert.Equal(t, "hb_pb_cat_dur_appnex", res, "Tergeting key constructed incorrectly")
}

func TestFormatTargetingKeyLongKey(t *testing.T) {
	res := formatTargetingKey(openrtb_ext.HbpbConstantKey, "20.00")
	assert.Equal(t, "hb_pb_20.00", res, "Tergeting key constructed incorrectly")
}

func mockDepsWithMetrics(t *testing.T, ex *mockExchangeVideo) (*endpointDeps, *metrics.Metrics, *mockAnalyticsModule) {
	mockModule := &mockAnalyticsModule{}
	metrics := newTestMetrics()
	deps := &endpointDeps{
		ex,
		newParamsValidator(t),
		&mockVideoStoredReqFetcher{},
		&mockVideoStoredReqFetcher{},
		empty_fetcher.EmptyFetcher{},
		&config.Configuration{MaxRequestSize: maxSize},
		metrics,
		mockModule,
		map[string]string{},
		false,
		[]byte{},
		openrtb_ext.BuildBidderMap(),
		nil,
		nil,
		hardcodedResponseIPValidator{response: true},
	}

	return deps, metrics, mockModule
}

type mockAnalyticsModule struct {
	auctionObjects []*analytics.AuctionObject
	videoObjects   []*analytics.VideoObject
}

func (m *mockAnalyticsModule) LogAuctionObject(ao *analytics.AuctionObject) {
	m.auctionObjects = append(m.auctionObjects, ao)
}

func (m *mockAnalyticsModule) LogVideoObject(vo *analytics.VideoObject) {
	m.videoObjects = append(m.videoObjects, vo)
}

func (m *mockAnalyticsModule) LogCookieSyncObject(cso *analytics.CookieSyncObject) { return }

func (m *mockAnalyticsModule) LogSetUIDObject(so *analytics.SetUIDObject) { return }

func (m *mockAnalyticsModule) LogAmpObject(ao *analytics.AmpObject) { return }

func (m *mockAnalyticsModule) LogNotificationEventObject(ne *analytics.NotificationEvent) { return }

func mockDeps(t *testing.T, ex *mockExchangeVideo) *endpointDeps {
	deps := &endpointDeps{
		ex,
		newParamsValidator(t),
		&mockVideoStoredReqFetcher{},
		&mockVideoStoredReqFetcher{},
		empty_fetcher.EmptyFetcher{},
		&config.Configuration{MaxRequestSize: maxSize},
		newTestMetrics(),
		analyticsConf.NewPBSAnalytics(&config.Analytics{}),
		map[string]string{},
		false,
		[]byte{},
		openrtb_ext.BuildBidderMap(),
		ex.cache,
		regexp.MustCompile(`[<>]`),
		hardcodedResponseIPValidator{response: true},
	}

	return deps
}

func mockDepsAppendBidderNames(t *testing.T, ex *mockExchangeAppendBidderNames) *endpointDeps {
	deps := &endpointDeps{
		ex,
		newParamsValidator(t),
		&mockVideoStoredReqFetcher{},
		&mockVideoStoredReqFetcher{},
		empty_fetcher.EmptyFetcher{},
		&config.Configuration{MaxRequestSize: maxSize},
		newTestMetrics(),
		analyticsConf.NewPBSAnalytics(&config.Analytics{}),
		map[string]string{},
		false,
		[]byte{},
		openrtb_ext.BuildBidderMap(),
		ex.cache,
		regexp.MustCompile(`[<>]`),
		hardcodedResponseIPValidator{response: true},
	}

	return deps
}

func mockDepsNoBids(t *testing.T, ex *mockExchangeVideoNoBids) *endpointDeps {
	edep := &endpointDeps{
		ex,
		newParamsValidator(t),
		&mockVideoStoredReqFetcher{},
		&mockVideoStoredReqFetcher{},
		empty_fetcher.EmptyFetcher{},
		&config.Configuration{MaxRequestSize: maxSize},
		newTestMetrics(),
		analyticsConf.NewPBSAnalytics(&config.Analytics{}),
		map[string]string{},
		false,
		[]byte{},
		openrtb_ext.BuildBidderMap(),
		ex.cache,
		regexp.MustCompile(`[<>]`),
		hardcodedResponseIPValidator{response: true},
	}

	return edep
}

type mockCacheClient struct {
	called bool
}

func (m *mockCacheClient) PutJson(ctx context.Context, values []prebid_cache_client.Cacheable) ([]string, []error) {
	if !m.called {
		m.called = true
	}
	return []string{}, []error{}
}

func (m *mockCacheClient) GetExtCacheData() (scheme string, host string, path string) {
	return "", "", ""
}

type mockVideoStoredReqFetcher struct {
}

func (cf mockVideoStoredReqFetcher) FetchRequests(ctx context.Context, requestIDs []string, impIDs []string) (requestData map[string]json.RawMessage, impData map[string]json.RawMessage, errs []error) {
	return testVideoStoredRequestData, testVideoStoredImpData, nil
}

type mockExchangeVideo struct {
	lastRequest *openrtb2.BidRequest
	cache       *mockCacheClient
}

<<<<<<< HEAD
func (m *mockExchangeVideo) HoldAuction(ctx context.Context, r exchange.AuctionRequest, debugLog *exchange.DebugLog, account *config.Account) (*openrtb.BidResponse, error) {
=======
func (m *mockExchangeVideo) HoldAuction(ctx context.Context, r exchange.AuctionRequest, debugLog *exchange.DebugLog) (*openrtb2.BidResponse, error) {
>>>>>>> 192f55ba
	m.lastRequest = r.BidRequest
	if debugLog != nil && debugLog.Enabled {
		m.cache.called = true
	}
	ext := []byte(`{"prebid":{"targeting":{"hb_bidder_appnexus":"appnexus","hb_pb_appnexus":"20.00","hb_pb_cat_dur_appnex":"20.00_395_30s","hb_size":"1x1", "hb_uuid_appnexus":"837ea3b7-5598-4958-8c45-8e9ef2bf7cc1"},"type":"video","dealpriority":0,"dealtiersatisfied":false},"bidder":{"appnexus":{"brand_id":1,"auction_id":7840037870526938650,"bidder_id":2,"bid_ad_type":1,"creative_info":{"video":{"duration":30,"mimes":["video\/mp4"]}}}}}`)
	return &openrtb2.BidResponse{
		SeatBid: []openrtb2.SeatBid{{
			Seat: "appnexus",
			Bid: []openrtb2.Bid{
				{ID: "01", ImpID: "1_0", Ext: ext},
				{ID: "02", ImpID: "1_1", Ext: ext},
				{ID: "03", ImpID: "1_2", Ext: ext},
				{ID: "04", ImpID: "1_3", Ext: ext},
				{ID: "05", ImpID: "2_0", Ext: ext},
				{ID: "06", ImpID: "2_1", Ext: ext},
				{ID: "07", ImpID: "2_2", Ext: ext},
				{ID: "08", ImpID: "3_0", Ext: ext},
				{ID: "09", ImpID: "3_1", Ext: ext},
				{ID: "10", ImpID: "3_2", Ext: ext},
				{ID: "11", ImpID: "3_3", Ext: ext},
				{ID: "12", ImpID: "3_5", Ext: ext},
				{ID: "13", ImpID: "4_0", Ext: ext},
				{ID: "14", ImpID: "5_0", Ext: ext},
				{ID: "15", ImpID: "5_1", Ext: ext},
				{ID: "16", ImpID: "5_2", Ext: ext},
			},
		}},
	}, nil
}

type mockExchangeAppendBidderNames struct {
	lastRequest *openrtb2.BidRequest
	cache       *mockCacheClient
}

<<<<<<< HEAD
func (m *mockExchangeAppendBidderNames) HoldAuction(ctx context.Context, r exchange.AuctionRequest, debugLog *exchange.DebugLog, account *config.Account) (*openrtb.BidResponse, error) {
=======
func (m *mockExchangeAppendBidderNames) HoldAuction(ctx context.Context, r exchange.AuctionRequest, debugLog *exchange.DebugLog) (*openrtb2.BidResponse, error) {
>>>>>>> 192f55ba
	m.lastRequest = r.BidRequest
	if debugLog != nil && debugLog.Enabled {
		m.cache.called = true
	}
	ext := []byte(`{"prebid":{"targeting":{"hb_bidder_appnexus":"appnexus","hb_pb_appnexus":"20.00","hb_pb_cat_dur_appnex":"20.00_395_30s_appnexus","hb_size":"1x1", "hb_uuid_appnexus":"837ea3b7-5598-4958-8c45-8e9ef2bf7cc1"},"type":"video"},"bidder":{"appnexus":{"brand_id":1,"auction_id":7840037870526938650,"bidder_id":2,"bid_ad_type":1,"creative_info":{"video":{"duration":30,"mimes":["video\/mp4"]}}}}}`)
	return &openrtb2.BidResponse{
		SeatBid: []openrtb2.SeatBid{{
			Seat: "appnexus",
			Bid: []openrtb2.Bid{
				{ID: "01", ImpID: "1_0", Ext: ext},
				{ID: "02", ImpID: "1_1", Ext: ext},
				{ID: "03", ImpID: "1_2", Ext: ext},
				{ID: "04", ImpID: "1_3", Ext: ext},
				{ID: "05", ImpID: "2_0", Ext: ext},
				{ID: "06", ImpID: "2_1", Ext: ext},
				{ID: "07", ImpID: "2_2", Ext: ext},
				{ID: "08", ImpID: "3_0", Ext: ext},
				{ID: "09", ImpID: "3_1", Ext: ext},
				{ID: "10", ImpID: "3_2", Ext: ext},
				{ID: "11", ImpID: "3_3", Ext: ext},
				{ID: "12", ImpID: "3_5", Ext: ext},
				{ID: "13", ImpID: "4_0", Ext: ext},
				{ID: "14", ImpID: "5_0", Ext: ext},
				{ID: "15", ImpID: "5_1", Ext: ext},
				{ID: "16", ImpID: "5_2", Ext: ext},
			},
		}},
	}, nil
}

type mockExchangeVideoNoBids struct {
	lastRequest *openrtb2.BidRequest
	cache       *mockCacheClient
}

<<<<<<< HEAD
func (m *mockExchangeVideoNoBids) HoldAuction(ctx context.Context, r exchange.AuctionRequest, debugLog *exchange.DebugLog, account *config.Account) (*openrtb.BidResponse, error) {
=======
func (m *mockExchangeVideoNoBids) HoldAuction(ctx context.Context, r exchange.AuctionRequest, debugLog *exchange.DebugLog) (*openrtb2.BidResponse, error) {
>>>>>>> 192f55ba
	m.lastRequest = r.BidRequest
	return &openrtb2.BidResponse{
		SeatBid: []openrtb2.SeatBid{{}},
	}, nil
}

var testVideoStoredImpData = map[string]json.RawMessage{
	"fba10607-0c12-43d1-ad07-b8a513bc75d6": json.RawMessage(`{"ext": {"appnexus": {"placementId": 14997137}}}`),
	"8b452b41-2681-4a20-9086-6f16ffad7773": json.RawMessage(`{"ext": {"appnexus": {"placementId": 15016213}}}`),
	"87d82a45-35c3-46cc-9315-2e3eeb91d0f2": json.RawMessage(`{"ext": {"appnexus": {"placementId": 15062775}}}`),
}

var testVideoStoredRequestData = map[string]json.RawMessage{
	"80ce30c53c16e6ede735f123ef6e32361bfc7b22": json.RawMessage(`{"accountid": "11223344", "site": {"page": "mygame.foo.com"}}`),
}

func loadValidRequest(t *testing.T) *openrtb_ext.BidRequestVideo {
	reqData, err := ioutil.ReadFile("sample-requests/video/video_valid_sample.json")
	if err != nil {
		t.Fatalf("Failed to fetch a valid request: %v", err)
	}

	reqBody := getRequestPayload(t, reqData)

	reqVideo := &openrtb_ext.BidRequestVideo{}
	if err := json.Unmarshal(reqBody, reqVideo); err != nil {
		t.Fatalf("Failed to unmarshal the request: %v", err)
	}

	return reqVideo
}<|MERGE_RESOLUTION|>--- conflicted
+++ resolved
@@ -1335,11 +1335,7 @@
 	cache       *mockCacheClient
 }
 
-<<<<<<< HEAD
-func (m *mockExchangeVideo) HoldAuction(ctx context.Context, r exchange.AuctionRequest, debugLog *exchange.DebugLog, account *config.Account) (*openrtb.BidResponse, error) {
-=======
-func (m *mockExchangeVideo) HoldAuction(ctx context.Context, r exchange.AuctionRequest, debugLog *exchange.DebugLog) (*openrtb2.BidResponse, error) {
->>>>>>> 192f55ba
+func (m *mockExchangeVideo) HoldAuction(ctx context.Context, r exchange.AuctionRequest, debugLog *exchange.DebugLog, account *config.Account) (*openrtb2.BidResponse, error) {
 	m.lastRequest = r.BidRequest
 	if debugLog != nil && debugLog.Enabled {
 		m.cache.called = true
@@ -1375,11 +1371,7 @@
 	cache       *mockCacheClient
 }
 
-<<<<<<< HEAD
-func (m *mockExchangeAppendBidderNames) HoldAuction(ctx context.Context, r exchange.AuctionRequest, debugLog *exchange.DebugLog, account *config.Account) (*openrtb.BidResponse, error) {
-=======
-func (m *mockExchangeAppendBidderNames) HoldAuction(ctx context.Context, r exchange.AuctionRequest, debugLog *exchange.DebugLog) (*openrtb2.BidResponse, error) {
->>>>>>> 192f55ba
+func (m *mockExchangeAppendBidderNames) HoldAuction(ctx context.Context, r exchange.AuctionRequest, debugLog *exchange.DebugLog, account *config.Account) (*openrtb2.BidResponse, error) {
 	m.lastRequest = r.BidRequest
 	if debugLog != nil && debugLog.Enabled {
 		m.cache.called = true
@@ -1415,11 +1407,7 @@
 	cache       *mockCacheClient
 }
 
-<<<<<<< HEAD
-func (m *mockExchangeVideoNoBids) HoldAuction(ctx context.Context, r exchange.AuctionRequest, debugLog *exchange.DebugLog, account *config.Account) (*openrtb.BidResponse, error) {
-=======
-func (m *mockExchangeVideoNoBids) HoldAuction(ctx context.Context, r exchange.AuctionRequest, debugLog *exchange.DebugLog) (*openrtb2.BidResponse, error) {
->>>>>>> 192f55ba
+func (m *mockExchangeVideoNoBids) HoldAuction(ctx context.Context, r exchange.AuctionRequest, debugLog *exchange.DebugLog, account *config.Account) (*openrtb2.BidResponse, error) {
 	m.lastRequest = r.BidRequest
 	return &openrtb2.BidResponse{
 		SeatBid: []openrtb2.SeatBid{{}},
