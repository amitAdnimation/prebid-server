--- conflicted
+++ resolved
@@ -1132,16 +1132,9 @@
 		}
 	}
 
-<<<<<<< HEAD
 	userExt, err := req.GetUserExt()
 	if err != nil {
 		return fmt.Errorf("request.user.ext object is not valid: %v", err)
-	}
-	// DigiTrust support
-	digiTrust := userExt.GetDigiTrust()
-	if digiTrust != nil && digiTrust.Pref != 0 {
-		// DigiTrust is not valid. Return error.
-		return errors.New("request.user contains a digitrust object that is not valid.")
 	}
 	// Check if the buyeruids are valid
 	prebid := userExt.GetPrebid()
@@ -1153,23 +1146,6 @@
 			if _, ok := deps.bidderMap[bidderName]; !ok {
 				if _, ok := aliases[bidderName]; !ok {
 					return fmt.Errorf("request.user.ext.%s is neither a known bidder name nor an alias in request.ext.prebid.aliases.", bidderName)
-=======
-	if user.Ext != nil {
-		// Creating ExtUser object
-		var userExt openrtb_ext.ExtUser
-		if err := json.Unmarshal(user.Ext, &userExt); err == nil {
-			// Check if the buyeruids are valid
-			if userExt.Prebid != nil {
-				if len(userExt.Prebid.BuyerUIDs) < 1 {
-					return errors.New(`request.user.ext.prebid requires a "buyeruids" property with at least one ID defined. If none exist, then request.user.ext.prebid should not be defined.`)
-				}
-				for bidderName := range userExt.Prebid.BuyerUIDs {
-					if _, ok := deps.bidderMap[bidderName]; !ok {
-						if _, ok := aliases[bidderName]; !ok {
-							return fmt.Errorf("request.user.ext.%s is neither a known bidder name nor an alias in request.ext.prebid.aliases.", bidderName)
-						}
-					}
->>>>>>> aff5f70d
 				}
 			}
 		}
