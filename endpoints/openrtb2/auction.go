package openrtb2

import (
	"context"
	"encoding/json"
	"errors"
	"fmt"
	"io"
	"io/ioutil"
	"net/http"
	"net/url"
	"regexp"
	"strconv"
	"time"

	"github.com/buger/jsonparser"
	"github.com/evanphx/json-patch"
	"github.com/gofrs/uuid"
	"github.com/golang/glog"
	"github.com/julienschmidt/httprouter"
	"github.com/mxmCherry/openrtb/v15/native1"
	nativeRequests "github.com/mxmCherry/openrtb/v15/native1/request"
	"github.com/mxmCherry/openrtb/v15/openrtb2"
	accountService "github.com/prebid/prebid-server/account"
	"github.com/prebid/prebid-server/analytics"
	"github.com/prebid/prebid-server/config"
	"github.com/prebid/prebid-server/errortypes"
	"github.com/prebid/prebid-server/exchange"
	"github.com/prebid/prebid-server/firstpartydata"
	"github.com/prebid/prebid-server/metrics"
	"github.com/prebid/prebid-server/openrtb_ext"
	"github.com/prebid/prebid-server/prebid_cache_client"
	"github.com/prebid/prebid-server/privacy/ccpa"
	"github.com/prebid/prebid-server/privacy/lmt"
	"github.com/prebid/prebid-server/stored_requests"
	"github.com/prebid/prebid-server/stored_requests/backends/empty_fetcher"
	"github.com/prebid/prebid-server/usersync"
	"github.com/prebid/prebid-server/util/httputil"
	"github.com/prebid/prebid-server/util/iputil"
	"golang.org/x/net/publicsuffix"
	"golang.org/x/text/currency"
)

const storedRequestTimeoutMillis = 50
const siteAppValidationMessage = "request.site or request.app must be defined, but not both."

var (
	dntKey      string = http.CanonicalHeaderKey("DNT")
	dntDisabled int8   = 0
	dntEnabled  int8   = 1
)

func NewEndpoint(
	ex exchange.Exchange,
	validator openrtb_ext.BidderParamValidator,
	requestsById stored_requests.Fetcher,
	accounts stored_requests.AccountFetcher,
	cfg *config.Configuration,
	met metrics.MetricsEngine,
	pbsAnalytics analytics.PBSAnalyticsModule,
	disabledBidders map[string]string,
	defReqJSON []byte,
	bidderMap map[string]openrtb_ext.BidderName,
) (httprouter.Handle, error) {
	if ex == nil || validator == nil || requestsById == nil || accounts == nil || cfg == nil || met == nil {
		return nil, errors.New("NewEndpoint requires non-nil arguments.")
	}

	defRequest := defReqJSON != nil && len(defReqJSON) > 0

	ipValidator := iputil.PublicNetworkIPValidator{
		IPv4PrivateNetworks: cfg.RequestValidation.IPv4PrivateNetworksParsed,
		IPv6PrivateNetworks: cfg.RequestValidation.IPv6PrivateNetworksParsed,
	}

	return httprouter.Handle((&endpointDeps{
		ex,
		validator,
		requestsById,
		empty_fetcher.EmptyFetcher{},
		accounts,
		cfg,
		met,
		pbsAnalytics,
		disabledBidders,
		defRequest,
		defReqJSON,
		bidderMap,
		nil,
		nil,
		ipValidator}).Auction), nil
}

type endpointDeps struct {
	ex                        exchange.Exchange
	paramsValidator           openrtb_ext.BidderParamValidator
	storedReqFetcher          stored_requests.Fetcher
	videoFetcher              stored_requests.Fetcher
	accounts                  stored_requests.AccountFetcher
	cfg                       *config.Configuration
	metricsEngine             metrics.MetricsEngine
	analytics                 analytics.PBSAnalyticsModule
	disabledBidders           map[string]string
	defaultRequest            bool
	defReqJSON                []byte
	bidderMap                 map[string]openrtb_ext.BidderName
	cache                     prebid_cache_client.Client
	debugLogRegexp            *regexp.Regexp
	privateNetworkIPValidator iputil.IPValidator
}

func (deps *endpointDeps) Auction(w http.ResponseWriter, r *http.Request, _ httprouter.Params) {
	// Prebid Server interprets request.tmax to be the maximum amount of time that a caller is willing
	// to wait for bids. However, tmax may be defined in the Stored Request data.
	//
	// If so, then the trip to the backend might use a significant amount of this time.
	// We can respect timeouts more accurately if we note the *real* start time, and use it
	// to compute the auction timeout.
	start := time.Now()

	ao := analytics.AuctionObject{
		Status:    http.StatusOK,
		Errors:    make([]error, 0),
		StartTime: start,
	}

	labels := metrics.Labels{
		Source:        metrics.DemandUnknown,
		RType:         metrics.ReqTypeORTB2Web,
		PubID:         metrics.PublisherUnknown,
		CookieFlag:    metrics.CookieFlagUnknown,
		RequestStatus: metrics.RequestStatusOK,
	}
	defer func() {
		deps.metricsEngine.RecordRequest(labels)
		deps.metricsEngine.RecordRequestTime(labels, time.Since(start))
		deps.analytics.LogAuctionObject(&ao)
	}()

	req, impExtInfoMap, globalFPD, errL := deps.parseRequest(r)

	resolvedFPD, fpdErrors := deps.processFPD(req, globalFPD)

	if len(errL) == 1 && errL[0].Error() == siteAppValidationMessage && len(fpdErrors) == 0 && len(resolvedFPD) > 0 {
		//if first party data exists and request validation passed - ignore site/app validation error for initial request
		errL = make([]error, 0)
	}
	if len(fpdErrors) > 0 {
		errL = append(errL, fpdErrors...)
	}

	if errortypes.ContainsFatalError(errL) && writeError(errL, w, &labels) {
		return
	}
	warnings := errortypes.WarningOnly(errL)

	ctx := context.Background()

	timeout := deps.cfg.AuctionTimeouts.LimitAuctionTimeout(time.Duration(req.TMax) * time.Millisecond)
	if timeout > 0 {
		var cancel context.CancelFunc
		ctx, cancel = context.WithDeadline(ctx, start.Add(timeout))
		defer cancel()
	}

	usersyncs := usersync.ParseCookieFromRequest(r, &(deps.cfg.HostCookie))
	if req.App != nil {
		labels.Source = metrics.DemandApp
		labels.RType = metrics.ReqTypeORTB2App
		labels.PubID = getAccountID(req.App.Publisher)
	} else if req.Site != nil { //Site and app can be nil in some cases where request has first party data
		labels.Source = metrics.DemandWeb
		if usersyncs.HasAnyLiveSyncs() {
			labels.CookieFlag = metrics.CookieFlagYes
		} else {
			labels.CookieFlag = metrics.CookieFlagNo
		}
		labels.PubID = getAccountID(req.Site.Publisher)
	}

	// Look up account now that we have resolved the pubID value
	account, acctIDErrs := accountService.GetAccount(ctx, deps.cfg, deps.accounts, labels.PubID)
	if len(acctIDErrs) > 0 {
		errL = append(errL, acctIDErrs...)
		writeError(errL, w, &labels)
		return
	}

	// rebuild/resync the request in the request wrapper.
	if err := req.RebuildRequest(); err != nil {
		errL = append(errL, err)
		writeError(errL, w, &labels)
		return
	}

	secGPC := r.Header.Get("Sec-GPC")

	auctionRequest := exchange.AuctionRequest{
		BidRequest:                 req.BidRequest,
		Account:                    *account,
		UserSyncs:                  usersyncs,
		RequestType:                labels.RType,
		StartTime:                  start,
		LegacyLabels:               labels,
		Warnings:                   warnings,
		GlobalPrivacyControlHeader: secGPC,
		ImpExtInfoMap:              impExtInfoMap,
		FirstPartyData:             resolvedFPD,
	}

	response, err := deps.ex.HoldAuction(ctx, auctionRequest, nil)
	ao.Request = req.BidRequest
	ao.Response = response
	ao.Account = account
	if err != nil {
		labels.RequestStatus = metrics.RequestStatusErr
		w.WriteHeader(http.StatusInternalServerError)
		fmt.Fprintf(w, "Critical error while running the auction: %v", err)
		glog.Errorf("/openrtb2/auction Critical error: %v", err)
		ao.Status = http.StatusInternalServerError
		ao.Errors = append(ao.Errors, err)
		return
	}

	// Fixes #231
	enc := json.NewEncoder(w)
	enc.SetEscapeHTML(false)

	// Fixes #328
	w.Header().Set("Content-Type", "application/json")

	// If an error happens when encoding the response, there isn't much we can do.
	// If we've sent _any_ bytes, then Go would have sent the 200 status code first.
	// That status code can't be un-sent... so the best we can do is log the error.
	if err := enc.Encode(response); err != nil {
		labels.RequestStatus = metrics.RequestStatusNetworkErr
		ao.Errors = append(ao.Errors, fmt.Errorf("/openrtb2/auction Failed to send response: %v", err))
	}
}

// parseRequest turns the HTTP request into an OpenRTB request. This is guaranteed to return:
//
//   - A context which times out appropriately, given the request.
//   - A cancellation function which should be called if the auction finishes early.
//
// If the errors list is empty, then the returned request will be valid according to the OpenRTB 2.5 spec.
// In case of "strong recommendations" in the spec, it tends to be restrictive. If a better workaround is
// possible, it will return errors with messages that suggest improvements.
//
// If the errors list has at least one element, then no guarantees are made about the returned request.
func (deps *endpointDeps) parseRequest(httpRequest *http.Request) (req *openrtb_ext.RequestWrapper, impExtInfoMap map[string]exchange.ImpExtInfo, globalFPD map[string][]byte, errs []error) {
	req = &openrtb_ext.RequestWrapper{}
	req.BidRequest = &openrtb2.BidRequest{}
	errs = nil

	// Pull the request body into a buffer, so we have it for later usage.
	lr := &io.LimitedReader{
		R: httpRequest.Body,
		N: deps.cfg.MaxRequestSize,
	}
	rawRequestJson, err := ioutil.ReadAll(lr)
	if err != nil {
		errs = []error{err}
		return
	}
	// If the request size was too large, read through the rest of the request body so that the connection can be reused.
	if lr.N <= 0 {
		if written, err := io.Copy(ioutil.Discard, httpRequest.Body); written > 0 || err != nil {
			errs = []error{fmt.Errorf("Request size exceeded max size of %d bytes.", deps.cfg.MaxRequestSize)}
			return
		}
	}

	timeout := parseTimeout(rawRequestJson, time.Duration(storedRequestTimeoutMillis)*time.Millisecond)
	ctx, cancel := context.WithTimeout(context.Background(), timeout)
	defer cancel()

	impInfo, errs := parseImpInfo(requestJson)
	if len(errs) > 0 {
		return nil, nil, errs
	}

	// Fetch the Stored Request data and merge it into the HTTP request.
<<<<<<< HEAD
	if rawRequestJson, impExtInfoMap, errs = deps.processStoredRequests(ctx, rawRequestJson); len(errs) > 0 {
		return
	}

	//If {site,app,user}.ext.data exists, collect it and remove {site,app,user}.ext.data from request
	requestJson, globalFPD, err := firstpartydata.GetGlobalFPDData(rawRequestJson)
	if err != nil {
		errs = []error{err}
=======
	if requestJson, impExtInfoMap, errs = deps.processStoredRequests(ctx, requestJson, impInfo); len(errs) > 0 {
>>>>>>> fd4f16cb
		return
	}

	if err := json.Unmarshal(requestJson, req.BidRequest); err != nil {
		errs = []error{err}
		return
	}

	// Populate any "missing" OpenRTB fields with info from other sources, (e.g. HTTP request headers).
	deps.setFieldsImplicitly(httpRequest, req.BidRequest)

	if err := processInterstitials(req); err != nil {
		errs = []error{err}
		return
	}

	lmt.ModifyForIOS(req.BidRequest)

	errL := deps.validateRequest(req)
	if len(errL) > 0 {
		errs = append(errs, errL...)
	}

	return
}

// parseTimeout returns parses tmax from the requestJson, or returns the default if it doesn't exist.
//
// requestJson should be the content of the POST body.
//
// If the request defines tmax explicitly, then this will return that duration in milliseconds.
// If not, it will return the default timeout.
func parseTimeout(requestJson []byte, defaultTimeout time.Duration) time.Duration {
	if tmax, dataType, _, err := jsonparser.Get(requestJson, "tmax"); dataType != jsonparser.NotExist && err == nil {
		if tmaxInt, err := strconv.Atoi(string(tmax)); err == nil && tmaxInt > 0 {
			return time.Duration(tmaxInt) * time.Millisecond
		}
	}
	return defaultTimeout
}

func (deps *endpointDeps) getValidatedFPDBidderData(bidRequest *openrtb2.BidRequest, fpdBiddersData map[openrtb_ext.BidderName]*openrtb_ext.FPDData) (map[openrtb_ext.BidderName]*openrtb_ext.FPDData, []error) {

	errL := make([]error, 0)
	validatedFpdData := make(map[openrtb_ext.BidderName]*openrtb_ext.FPDData)

	for bidderName, fpdBidderData := range fpdBiddersData {
		tempBidRequest := *bidRequest //copy of bid request to validate FPD

		if fpdBidderData.Site != nil {
			tempBidRequest.Site = fpdBidderData.Site
		}
		if fpdBidderData.App != nil {
			tempBidRequest.App = fpdBidderData.App
		}
		if fpdBidderData.User != nil {
			tempBidRequest.User = fpdBidderData.User
		}

		tempRequestWrapper := &openrtb_ext.RequestWrapper{BidRequest: &tempBidRequest}
		errsList := deps.validateRequest(tempRequestWrapper)

		if len(errsList) == 0 {
			//valid fpd bidder config - will need to apply it to request
			validatedFpdData[bidderName] = fpdBidderData
		} else {
			//return validation error as InvalidFirstPartyDataWarning
			for _, fpdValidationError := range errsList {
				firstPartyDataError := errortypes.BadInput{
					Message: fmt.Sprintf("Invalid first party data for bidder %s: %s", bidderName, fpdValidationError),
				}
				errL = append(errL, &firstPartyDataError)
			}
		}
	}
	return validatedFpdData, errL
}

func (deps *endpointDeps) validateRequest(req *openrtb_ext.RequestWrapper) []error {
	errL := []error{}
	if req.ID == "" {
		return []error{errors.New("request missing required field: \"id\"")}
	}

	if req.TMax < 0 {
		return []error{fmt.Errorf("request.tmax must be nonnegative. Got %d", req.TMax)}
	}

	if len(req.Imp) < 1 {
		return []error{errors.New("request.imp must contain at least one element.")}
	}

	if len(req.Cur) > 1 {
		req.Cur = req.Cur[0:1]
		errL = append(errL, &errortypes.Warning{Message: fmt.Sprintf("A prebid request can only process one currency. Taking the first currency in the list, %s, as the active currency", req.Cur[0])})
	}

	// If automatically filling source TID is enabled then validate that
	// source.TID exists and If it doesn't, fill it with a randomly generated UUID
	if deps.cfg.AutoGenSourceTID {
		if err := validateAndFillSourceTID(req.BidRequest); err != nil {
			return []error{err}
		}
	}

	var aliases map[string]string
	reqExt, err := req.GetRequestExt()
	if err != nil {
		return []error{fmt.Errorf("request.ext is invalid: %v", err)}
	}
	reqPrebid := reqExt.GetPrebid()
	if err := deps.parseBidExt(req); err != nil {
		return []error{err}
	} else if reqPrebid != nil {
		aliases = reqPrebid.Aliases

		if err := deps.validateAliases(aliases); err != nil {
			return []error{err}
		}

		if err := deps.validateBidAdjustmentFactors(reqPrebid.BidAdjustmentFactors, aliases); err != nil {
			return []error{err}
		}

		if err := validateSChains(reqPrebid.SChains); err != nil {
			return []error{err}
		}

		if err := deps.validateEidPermissions(reqPrebid.Data, aliases); err != nil {
			return []error{err}
		}

		if err := validateCustomRates(reqPrebid.CurrencyConversions); err != nil {
			return []error{err}
		}
	}

	if (req.Site == nil && req.App == nil) || (req.Site != nil && req.App != nil) {
		return append(errL, errors.New(siteAppValidationMessage))
	}

	if err := deps.validateSite(req); err != nil {
		return append(errL, err)
	}

	if err := deps.validateApp(req); err != nil {
		return append(errL, err)
	}

	if err := deps.validateUser(req, aliases); err != nil {
		return append(errL, err)
	}

	if err := validateRegs(req); err != nil {
		return append(errL, err)
	}

	if err := validateDevice(req.Device); err != nil {
		return append(errL, err)
	}

	if ccpaPolicy, err := ccpa.ReadFromRequestWrapper(req); err != nil {
		return append(errL, err)
	} else if _, err := ccpaPolicy.Parse(exchange.GetValidBidders(aliases)); err != nil {
		if _, invalidConsent := err.(*errortypes.Warning); invalidConsent {
			errL = append(errL, &errortypes.Warning{
				Message:     fmt.Sprintf("CCPA consent is invalid and will be ignored. (%v)", err),
				WarningCode: errortypes.InvalidPrivacyConsentWarningCode})
			regsExt, err := req.GetRegExt()
			if err != nil {
				return append(errL, err)
			}
			regsExt.SetUSPrivacy("")
		} else {
			return append(errL, err)
		}
	}

	impIDs := make(map[string]int, len(req.Imp))
	for index := range req.Imp {
		imp := &req.Imp[index]
		if firstIndex, ok := impIDs[imp.ID]; ok {
			errL = append(errL, fmt.Errorf(`request.imp[%d].id and request.imp[%d].id are both "%s". Imp IDs must be unique.`, firstIndex, index, imp.ID))
		}
		impIDs[imp.ID] = index
		errs := deps.validateImp(imp, aliases, index)
		if len(errs) > 0 {
			errL = append(errL, errs...)
		}
		if errortypes.ContainsFatalError(errs) {
			return errL
		}
	}

	return errL
}

func validateAndFillSourceTID(req *openrtb2.BidRequest) error {
	if req.Source == nil {
		req.Source = &openrtb2.Source{}
	}
	if req.Source.TID == "" {
		if rawUUID, err := uuid.NewV4(); err == nil {
			req.Source.TID = rawUUID.String()
		} else {
			return errors.New("req.Source.TID missing in the req and error creating a random UID")
		}
	}
	return nil
}

func (deps *endpointDeps) validateBidAdjustmentFactors(adjustmentFactors map[string]float64, aliases map[string]string) error {
	for bidderToAdjust, adjustmentFactor := range adjustmentFactors {
		if adjustmentFactor <= 0 {
			return fmt.Errorf("request.ext.prebid.bidadjustmentfactors.%s must be a positive number. Got %f", bidderToAdjust, adjustmentFactor)
		}
		if _, isBidder := deps.bidderMap[bidderToAdjust]; !isBidder {
			if _, isAlias := aliases[bidderToAdjust]; !isAlias {
				return fmt.Errorf("request.ext.prebid.bidadjustmentfactors.%s is not a known bidder or alias", bidderToAdjust)
			}
		}
	}
	return nil
}

func validateSChains(sChains []*openrtb_ext.ExtRequestPrebidSChain) error {
	_, err := exchange.BidderToPrebidSChains(sChains)
	return err
}

// validateCustomRates throws a bad input error if any of the 3-digit currency codes found in
// the bidRequest.ext.prebid.currency field is invalid, malfomed or does not represent any actual
// currency. No error is thrown if bidRequest.ext.prebid.currency is invalid or empty.
func validateCustomRates(bidReqCurrencyRates *openrtb_ext.ExtRequestCurrency) error {
	if bidReqCurrencyRates == nil {
		return nil
	}

	for fromCurrency, rates := range bidReqCurrencyRates.ConversionRates {
		// Check if fromCurrency is a valid 3-letter currency code
		if _, err := currency.ParseISO(fromCurrency); err != nil {
			return &errortypes.BadInput{Message: fmt.Sprintf("currency code %s is not recognized or malformed", fromCurrency)}
		}

		// Check if currencies mapped to fromCurrency are valid 3-letter currency codes
		for toCurrency := range rates {
			if _, err := currency.ParseISO(toCurrency); err != nil {
				return &errortypes.BadInput{Message: fmt.Sprintf("currency code %s is not recognized or malformed", toCurrency)}
			}
		}
	}
	return nil
}

func (deps *endpointDeps) validateEidPermissions(prebid *openrtb_ext.ExtRequestPrebidData, aliases map[string]string) error {
	if prebid == nil {
		return nil
	}

	uniqueSources := make(map[string]struct{}, len(prebid.EidPermissions))
	for i, eid := range prebid.EidPermissions {
		if len(eid.Source) == 0 {
			return fmt.Errorf(`request.ext.prebid.data.eidpermissions[%d] missing required field: "source"`, i)
		}

		if _, exists := uniqueSources[eid.Source]; exists {
			return fmt.Errorf(`request.ext.prebid.data.eidpermissions[%d] duplicate entry with field: "source"`, i)
		}
		uniqueSources[eid.Source] = struct{}{}

		if len(eid.Bidders) == 0 {
			return fmt.Errorf(`request.ext.prebid.data.eidpermissions[%d] missing or empty required field: "bidders"`, i)
		}

		if err := validateBidders(eid.Bidders, deps.bidderMap, aliases); err != nil {
			return fmt.Errorf(`request.ext.prebid.data.eidpermissions[%d] contains %v`, i, err)
		}
	}

	return nil
}

func validateBidders(bidders []string, knownBidders map[string]openrtb_ext.BidderName, knownAliases map[string]string) error {
	for _, bidder := range bidders {
		if bidder == "*" {
			if len(bidders) > 1 {
				return errors.New(`bidder wildcard "*" mixed with specific bidders`)
			}
		} else {
			_, isCoreBidder := knownBidders[bidder]
			_, isAlias := knownAliases[bidder]
			if !isCoreBidder && !isAlias {
				return fmt.Errorf(`unrecognized bidder "%v"`, bidder)
			}
		}
	}
	return nil
}

func (deps *endpointDeps) validateImp(imp *openrtb2.Imp, aliases map[string]string, index int) []error {
	if imp.ID == "" {
		return []error{fmt.Errorf("request.imp[%d] missing required field: \"id\"", index)}
	}

	if len(imp.Metric) != 0 {
		return []error{fmt.Errorf("request.imp[%d].metric is not yet supported by prebid-server. Support may be added in the future", index)}
	}

	if imp.Banner == nil && imp.Video == nil && imp.Audio == nil && imp.Native == nil {
		return []error{fmt.Errorf("request.imp[%d] must contain at least one of \"banner\", \"video\", \"audio\", or \"native\"", index)}
	}

	if err := validateBanner(imp.Banner, index); err != nil {
		return []error{err}
	}

	if err := validateVideo(imp.Video, index); err != nil {
		return []error{err}
	}

	if err := validateAudio(imp.Audio, index); err != nil {
		return []error{err}
	}

	if err := fillAndValidateNative(imp.Native, index); err != nil {
		return []error{err}
	}

	if err := validatePmp(imp.PMP, index); err != nil {
		return []error{err}
	}

	errL := deps.validateImpExt(imp, aliases, index)
	if len(errL) != 0 {
		return errL
	}

	return nil
}

func validateBanner(banner *openrtb2.Banner, impIndex int) error {
	if banner == nil {
		return nil
	}

	// The following fields were previously uints in the OpenRTB library we use, but have
	// since been changed to ints. We decided to maintain the non-negative check.
	if banner.W != nil && *banner.W < 0 {
		return fmt.Errorf("request.imp[%d].banner.w must be a positive number", impIndex)
	}
	if banner.H != nil && *banner.H < 0 {
		return fmt.Errorf("request.imp[%d].banner.h must be a positive number", impIndex)
	}

	// The following fields are deprecated in the OpenRTB 2.5 spec but are still present
	// in the OpenRTB library we use. Enforce they are not specified.
	if banner.WMin != 0 {
		return fmt.Errorf("request.imp[%d].banner uses unsupported property: \"wmin\". Use the \"format\" array instead.", impIndex)
	}
	if banner.WMax != 0 {
		return fmt.Errorf("request.imp[%d].banner uses unsupported property: \"wmax\". Use the \"format\" array instead.", impIndex)
	}
	if banner.HMin != 0 {
		return fmt.Errorf("request.imp[%d].banner uses unsupported property: \"hmin\". Use the \"format\" array instead.", impIndex)
	}
	if banner.HMax != 0 {
		return fmt.Errorf("request.imp[%d].banner uses unsupported property: \"hmax\". Use the \"format\" array instead.", impIndex)
	}

	hasRootSize := banner.H != nil && banner.W != nil && *banner.H > 0 && *banner.W > 0
	if !hasRootSize && len(banner.Format) == 0 {
		return fmt.Errorf("request.imp[%d].banner has no sizes. Define \"w\" and \"h\", or include \"format\" elements.", impIndex)
	}

	for i, format := range banner.Format {
		if err := validateFormat(&format, impIndex, i); err != nil {
			return err
		}
	}

	return nil
}

func validateVideo(video *openrtb2.Video, impIndex int) error {
	if video == nil {
		return nil
	}

	if len(video.MIMEs) < 1 {
		return fmt.Errorf("request.imp[%d].video.mimes must contain at least one supported MIME type", impIndex)
	}

	// The following fields were previously uints in the OpenRTB library we use, but have
	// since been changed to ints. We decided to maintain the non-negative check.
	if video.W < 0 {
		return fmt.Errorf("request.imp[%d].video.w must be a positive number", impIndex)
	}
	if video.H < 0 {
		return fmt.Errorf("request.imp[%d].video.h must be a positive number", impIndex)
	}
	if video.MinBitRate < 0 {
		return fmt.Errorf("request.imp[%d].video.minbitrate must be a positive number", impIndex)
	}
	if video.MaxBitRate < 0 {
		return fmt.Errorf("request.imp[%d].video.maxbitrate must be a positive number", impIndex)
	}

	return nil
}

func validateAudio(audio *openrtb2.Audio, impIndex int) error {
	if audio == nil {
		return nil
	}

	if len(audio.MIMEs) < 1 {
		return fmt.Errorf("request.imp[%d].audio.mimes must contain at least one supported MIME type", impIndex)
	}

	// The following fields were previously uints in the OpenRTB library we use, but have
	// since been changed to ints. We decided to maintain the non-negative check.
	if audio.Sequence < 0 {
		return fmt.Errorf("request.imp[%d].audio.sequence must be a positive number", impIndex)
	}
	if audio.MaxSeq < 0 {
		return fmt.Errorf("request.imp[%d].audio.maxseq must be a positive number", impIndex)
	}
	if audio.MinBitrate < 0 {
		return fmt.Errorf("request.imp[%d].audio.minbitrate must be a positive number", impIndex)
	}
	if audio.MaxBitrate < 0 {
		return fmt.Errorf("request.imp[%d].audio.maxbitrate must be a positive number", impIndex)
	}

	return nil
}

// fillAndValidateNative validates the request, and assigns the Asset IDs as recommended by the Native v1.2 spec.
func fillAndValidateNative(n *openrtb2.Native, impIndex int) error {
	if n == nil {
		return nil
	}

	if len(n.Request) == 0 {
		return fmt.Errorf("request.imp[%d].native missing required property \"request\"", impIndex)
	}
	var nativePayload nativeRequests.Request
	if err := json.Unmarshal(json.RawMessage(n.Request), &nativePayload); err != nil {
		return err
	}

	if err := validateNativeContextTypes(nativePayload.Context, nativePayload.ContextSubType, impIndex); err != nil {
		return err
	}
	if err := validateNativePlacementType(nativePayload.PlcmtType, impIndex); err != nil {
		return err
	}
	if err := fillAndValidateNativeAssets(nativePayload.Assets, impIndex); err != nil {
		return err
	}
	if err := validateNativeEventTrackers(nativePayload.EventTrackers, impIndex); err != nil {
		return err
	}

	serialized, err := json.Marshal(nativePayload)
	if err != nil {
		return err
	}
	n.Request = string(serialized)
	return nil
}

func validateNativeContextTypes(cType native1.ContextType, cSubtype native1.ContextSubType, impIndex int) error {
	if cType == 0 {
		// Context is only recommended, so none is a valid type.
		return nil
	}
	if cType < native1.ContextTypeContent || (cType > native1.ContextTypeProduct && cType < openrtb_ext.NativeExchangeSpecificLowerBound) {
		return fmt.Errorf("request.imp[%d].native.request.context is invalid. See https://iabtechlab.com/wp-content/uploads/2016/07/OpenRTB-Native-Ads-Specification-Final-1.2.pdf#page=39", impIndex)
	}
	if cSubtype < 0 {
		return fmt.Errorf("request.imp[%d].native.request.contextsubtype value can't be less than 0. See https://iabtechlab.com/wp-content/uploads/2016/07/OpenRTB-Native-Ads-Specification-Final-1.2.pdf#page=39", impIndex)
	}
	if cSubtype == 0 {
		return nil
	}
	if cSubtype >= native1.ContextSubTypeGeneral && cSubtype <= native1.ContextSubTypeUserGenerated {
		if cType != native1.ContextTypeContent && cType < openrtb_ext.NativeExchangeSpecificLowerBound {
			return fmt.Errorf("request.imp[%d].native.request.context is %d, but contextsubtype is %d. This is an invalid combination. See https://iabtechlab.com/wp-content/uploads/2016/07/OpenRTB-Native-Ads-Specification-Final-1.2.pdf#page=39", impIndex, cType, cSubtype)
		}
		return nil
	}
	if cSubtype >= native1.ContextSubTypeSocial && cSubtype <= native1.ContextSubTypeChat {
		if cType != native1.ContextTypeSocial && cType < openrtb_ext.NativeExchangeSpecificLowerBound {
			return fmt.Errorf("request.imp[%d].native.request.context is %d, but contextsubtype is %d. This is an invalid combination. See https://iabtechlab.com/wp-content/uploads/2016/07/OpenRTB-Native-Ads-Specification-Final-1.2.pdf#page=39", impIndex, cType, cSubtype)
		}
		return nil
	}
	if cSubtype >= native1.ContextSubTypeSelling && cSubtype <= native1.ContextSubTypeProductReview {
		if cType != native1.ContextTypeProduct && cType < openrtb_ext.NativeExchangeSpecificLowerBound {
			return fmt.Errorf("request.imp[%d].native.request.context is %d, but contextsubtype is %d. This is an invalid combination. See https://iabtechlab.com/wp-content/uploads/2016/07/OpenRTB-Native-Ads-Specification-Final-1.2.pdf#page=39", impIndex, cType, cSubtype)
		}
		return nil
	}
	if cSubtype >= openrtb_ext.NativeExchangeSpecificLowerBound {
		return nil
	}

	return fmt.Errorf("request.imp[%d].native.request.contextsubtype is invalid. See https://iabtechlab.com/wp-content/uploads/2016/07/OpenRTB-Native-Ads-Specification-Final-1.2.pdf#page=39", impIndex)
}

func validateNativePlacementType(pt native1.PlacementType, impIndex int) error {
	if pt == 0 {
		// Placement Type is only reccomended, not required.
		return nil
	}
	if pt < native1.PlacementTypeFeed || (pt > native1.PlacementTypeRecommendationWidget && pt < openrtb_ext.NativeExchangeSpecificLowerBound) {
		return fmt.Errorf("request.imp[%d].native.request.plcmttype is invalid. See https://iabtechlab.com/wp-content/uploads/2016/07/OpenRTB-Native-Ads-Specification-Final-1.2.pdf#page=40", impIndex)
	}
	return nil
}

func fillAndValidateNativeAssets(assets []nativeRequests.Asset, impIndex int) error {
	if len(assets) < 1 {
		return fmt.Errorf("request.imp[%d].native.request.assets must be an array containing at least one object", impIndex)
	}

	assetIDs := make(map[int64]struct{}, len(assets))

	// If none of the asset IDs are defined by the caller, then prebid server should assign its own unique IDs. But
	// if the caller did assign its own asset IDs, then prebid server will respect those IDs
	assignAssetIDs := true
	for i := 0; i < len(assets); i++ {
		assignAssetIDs = assignAssetIDs && (assets[i].ID == 0)
	}

	for i := 0; i < len(assets); i++ {
		if err := validateNativeAsset(assets[i], impIndex, i); err != nil {
			return err
		}

		if assignAssetIDs {
			assets[i].ID = int64(i)
			continue
		}

		// Each asset should have a unique ID thats assigned by the caller
		if _, ok := assetIDs[assets[i].ID]; ok {
			return fmt.Errorf("request.imp[%d].native.request.assets[%d].id is already being used by another asset. Each asset ID must be unique.", impIndex, i)
		}

		assetIDs[assets[i].ID] = struct{}{}
	}

	return nil
}

func validateNativeAsset(asset nativeRequests.Asset, impIndex int, assetIndex int) error {
	assetErr := "request.imp[%d].native.request.assets[%d] must define exactly one of {title, img, video, data}"
	foundType := false

	if asset.Title != nil {
		foundType = true
		if err := validateNativeAssetTitle(asset.Title, impIndex, assetIndex); err != nil {
			return err
		}
	}

	if asset.Img != nil {
		if foundType {
			return fmt.Errorf(assetErr, impIndex, assetIndex)
		}
		foundType = true
		if err := validateNativeAssetImage(asset.Img, impIndex, assetIndex); err != nil {
			return err
		}
	}

	if asset.Video != nil {
		if foundType {
			return fmt.Errorf(assetErr, impIndex, assetIndex)
		}
		foundType = true
		if err := validateNativeAssetVideo(asset.Video, impIndex, assetIndex); err != nil {
			return err
		}
	}

	if asset.Data != nil {
		if foundType {
			return fmt.Errorf(assetErr, impIndex, assetIndex)
		}
		foundType = true
		if err := validateNativeAssetData(asset.Data, impIndex, assetIndex); err != nil {
			return err
		}
	}

	if !foundType {
		return fmt.Errorf(assetErr, impIndex, assetIndex)
	}

	return nil
}

func validateNativeEventTrackers(trackers []nativeRequests.EventTracker, impIndex int) error {
	for i := 0; i < len(trackers); i++ {
		if err := validateNativeEventTracker(trackers[i], impIndex, i); err != nil {
			return err
		}
	}
	return nil
}

func validateNativeAssetTitle(title *nativeRequests.Title, impIndex int, assetIndex int) error {
	if title.Len < 1 {
		return fmt.Errorf("request.imp[%d].native.request.assets[%d].title.len must be a positive number", impIndex, assetIndex)
	}
	return nil
}

func validateNativeEventTracker(tracker nativeRequests.EventTracker, impIndex int, eventIndex int) error {
	if tracker.Event < native1.EventTypeImpression || (tracker.Event > native1.EventTypeViewableVideo50 && tracker.Event < openrtb_ext.NativeExchangeSpecificLowerBound) {
		return fmt.Errorf("request.imp[%d].native.request.eventtrackers[%d].event is invalid. See section 7.6: https://iabtechlab.com/wp-content/uploads/2016/07/OpenRTB-Native-Ads-Specification-Final-1.2.pdf#page=43", impIndex, eventIndex)
	}
	if len(tracker.Methods) < 1 {
		return fmt.Errorf("request.imp[%d].native.request.eventtrackers[%d].method is required. See section 7.7: https://iabtechlab.com/wp-content/uploads/2016/07/OpenRTB-Native-Ads-Specification-Final-1.2.pdf#page=43", impIndex, eventIndex)
	}
	for methodIndex, method := range tracker.Methods {
		if method < native1.EventTrackingMethodImage || (method > native1.EventTrackingMethodJS && method < openrtb_ext.NativeExchangeSpecificLowerBound) {
			return fmt.Errorf("request.imp[%d].native.request.eventtrackers[%d].methods[%d] is invalid. See section 7.7: https://iabtechlab.com/wp-content/uploads/2016/07/OpenRTB-Native-Ads-Specification-Final-1.2.pdf#page=43", impIndex, eventIndex, methodIndex)
		}
	}

	return nil
}

func validateNativeAssetImage(img *nativeRequests.Image, impIndex int, assetIndex int) error {
	if img.W < 0 {
		return fmt.Errorf("request.imp[%d].native.request.assets[%d].img.w must be a positive integer", impIndex, assetIndex)
	}
	if img.H < 0 {
		return fmt.Errorf("request.imp[%d].native.request.assets[%d].img.h must be a positive integer", impIndex, assetIndex)
	}
	if img.WMin < 0 {
		return fmt.Errorf("request.imp[%d].native.request.assets[%d].img.wmin must be a positive integer", impIndex, assetIndex)
	}
	if img.HMin < 0 {
		return fmt.Errorf("request.imp[%d].native.request.assets[%d].img.hmin must be a positive integer", impIndex, assetIndex)
	}
	return nil
}

func validateNativeAssetVideo(video *nativeRequests.Video, impIndex int, assetIndex int) error {
	if len(video.MIMEs) < 1 {
		return fmt.Errorf("request.imp[%d].native.request.assets[%d].video.mimes must be an array with at least one MIME type", impIndex, assetIndex)
	}
	if video.MinDuration < 1 {
		return fmt.Errorf("request.imp[%d].native.request.assets[%d].video.minduration must be a positive integer", impIndex, assetIndex)
	}
	if video.MaxDuration < 1 {
		return fmt.Errorf("request.imp[%d].native.request.assets[%d].video.maxduration must be a positive integer", impIndex, assetIndex)
	}
	if err := validateNativeVideoProtocols(video.Protocols, impIndex, assetIndex); err != nil {
		return err
	}

	return nil
}

func validateNativeAssetData(data *nativeRequests.Data, impIndex int, assetIndex int) error {
	if data.Type < native1.DataAssetTypeSponsored || (data.Type > native1.DataAssetTypeCTAText && data.Type < 500) {
		return fmt.Errorf("request.imp[%d].native.request.assets[%d].data.type is invalid. See section 7.4: https://iabtechlab.com/wp-content/uploads/2016/07/OpenRTB-Native-Ads-Specification-Final-1.2.pdf#page=40", impIndex, assetIndex)
	}

	return nil
}

func validateNativeVideoProtocols(protocols []native1.Protocol, impIndex int, assetIndex int) error {
	if len(protocols) < 1 {
		return fmt.Errorf("request.imp[%d].native.request.assets[%d].video.protocols must be an array with at least one element", impIndex, assetIndex)
	}
	for i := 0; i < len(protocols); i++ {
		if err := validateNativeVideoProtocol(protocols[i], impIndex, assetIndex, i); err != nil {
			return err
		}
	}
	return nil
}

func validateNativeVideoProtocol(protocol native1.Protocol, impIndex int, assetIndex int, protocolIndex int) error {
	if protocol < native1.ProtocolVAST10 || protocol > native1.ProtocolDAAST10Wrapper {
		return fmt.Errorf("request.imp[%d].native.request.assets[%d].video.protocols[%d] is invalid. See Section 5.8: https://www.iab.com/wp-content/uploads/2016/03/OpenRTB-API-Specification-Version-2-5-FINAL.pdf#page=52", impIndex, assetIndex, protocolIndex)
	}
	return nil
}

func validateFormat(format *openrtb2.Format, impIndex, formatIndex int) error {
	usesHW := format.W != 0 || format.H != 0
	usesRatios := format.WMin != 0 || format.WRatio != 0 || format.HRatio != 0

	// The following fields were previously uints in the OpenRTB library we use, but have
	// since been changed to ints. We decided to maintain the non-negative check.
	if format.W < 0 {
		return fmt.Errorf("request.imp[%d].banner.format[%d].w must be a positive number", impIndex, formatIndex)
	}
	if format.H < 0 {
		return fmt.Errorf("request.imp[%d].banner.format[%d].h must be a positive number", impIndex, formatIndex)
	}
	if format.WRatio < 0 {
		return fmt.Errorf("request.imp[%d].banner.format[%d].wratio must be a positive number", impIndex, formatIndex)
	}
	if format.HRatio < 0 {
		return fmt.Errorf("request.imp[%d].banner.format[%d].hratio must be a positive number", impIndex, formatIndex)
	}
	if format.WMin < 0 {
		return fmt.Errorf("request.imp[%d].banner.format[%d].wmin must be a positive number", impIndex, formatIndex)
	}

	if usesHW && usesRatios {
		return fmt.Errorf("Request imp[%d].banner.format[%d] should define *either* {w, h} *or* {wmin, wratio, hratio}, but not both. If both are valid, send two \"format\" objects in the request.", impIndex, formatIndex)
	}
	if !usesHW && !usesRatios {
		return fmt.Errorf("Request imp[%d].banner.format[%d] should define *either* {w, h} (for static size requirements) *or* {wmin, wratio, hratio} (for flexible sizes) to be non-zero.", impIndex, formatIndex)
	}
	if usesHW && (format.W == 0 || format.H == 0) {
		return fmt.Errorf("Request imp[%d].banner.format[%d] must define non-zero \"h\" and \"w\" properties.", impIndex, formatIndex)
	}
	if usesRatios && (format.WMin == 0 || format.WRatio == 0 || format.HRatio == 0) {
		return fmt.Errorf("Request imp[%d].banner.format[%d] must define non-zero \"wmin\", \"wratio\", and \"hratio\" properties.", impIndex, formatIndex)
	}
	return nil
}

func validatePmp(pmp *openrtb2.PMP, impIndex int) error {
	if pmp == nil {
		return nil
	}

	for dealIndex, deal := range pmp.Deals {
		if deal.ID == "" {
			return fmt.Errorf("request.imp[%d].pmp.deals[%d] missing required field: \"id\"", impIndex, dealIndex)
		}
	}
	return nil
}

func (deps *endpointDeps) validateImpExt(imp *openrtb2.Imp, aliases map[string]string, impIndex int) []error {
	errL := []error{}
	if len(imp.Ext) == 0 {
		return []error{fmt.Errorf("request.imp[%d].ext is required", impIndex)}
	}

	var bidderExts map[string]json.RawMessage
	if err := json.Unmarshal(imp.Ext, &bidderExts); err != nil {
		return []error{err}
	}

	// Prefer bidder params from request.imp.ext.prebid.bidder.BIDDER over request.imp.ext.BIDDER
	// to avoid confusion beteween prebid specific adapter config and other ext protocols.
	if extPrebidJSON, ok := bidderExts[openrtb_ext.PrebidExtKey]; ok {
		var extPrebid openrtb_ext.ExtImpPrebid
		if err := json.Unmarshal(extPrebidJSON, &extPrebid); err == nil && extPrebid.Bidder != nil {
			for bidder, ext := range extPrebid.Bidder {
				if ext == nil {
					continue
				}
				bidderExts[bidder] = ext
			}
		}
	}

	/* Process all the bidder exts in the request */
	disabledBidders := []string{}
	otherExtElements := 0
	for bidder, ext := range bidderExts {
		if isBidderToValidate(bidder) {
			coreBidder := bidder
			if tmp, isAlias := aliases[bidder]; isAlias {
				coreBidder = tmp
			}
			if bidderName, isValid := deps.bidderMap[coreBidder]; isValid {
				if err := deps.paramsValidator.Validate(bidderName, ext); err != nil {
					return []error{fmt.Errorf("request.imp[%d].ext.%s failed validation.\n%v", impIndex, coreBidder, err)}
				}
			} else {
				if msg, isDisabled := deps.disabledBidders[bidder]; isDisabled {
					errL = append(errL, &errortypes.BidderTemporarilyDisabled{Message: msg})
					disabledBidders = append(disabledBidders, bidder)
				} else {
					return []error{fmt.Errorf("request.imp[%d].ext contains unknown bidder: %s. Did you forget an alias in request.ext.prebid.aliases?", impIndex, bidder)}
				}
			}
		} else {
			otherExtElements++
		}
	}

	// defer deleting disabled bidders so we don't disrupt the loop
	if len(disabledBidders) > 0 {
		for _, bidder := range disabledBidders {
			delete(bidderExts, bidder)
		}
		extJSON, err := json.Marshal(bidderExts)
		if err != nil {
			return []error{err}
		}
		imp.Ext = extJSON
	}

	if len(bidderExts)-otherExtElements == 0 {
		errL = append(errL, fmt.Errorf("request.imp[%d].ext must contain at least one bidder", impIndex))
	}

	return errL
}

// isBidderToValidate determines if the bidder name in request.imp[].prebid should be validated.
func isBidderToValidate(bidder string) bool {
	switch openrtb_ext.BidderName(bidder) {
	case openrtb_ext.BidderReservedContext:
		return false
	case openrtb_ext.BidderReservedData:
		return false
	case openrtb_ext.BidderReservedPrebid:
		return false
	case openrtb_ext.BidderReservedSKAdN:
		return false
	default:
		return true
	}
}

func (deps *endpointDeps) parseBidExt(req *openrtb_ext.RequestWrapper) error {
	if _, err := req.GetRequestExt(); err != nil {
		return fmt.Errorf("request.ext is invalid: %v", err)
	}
	return nil
}

func (deps *endpointDeps) validateAliases(aliases map[string]string) error {
	for alias, coreBidder := range aliases {
		if _, isCoreBidderDisabled := deps.disabledBidders[coreBidder]; isCoreBidderDisabled {
			return fmt.Errorf("request.ext.prebid.aliases.%s refers to disabled bidder: %s", alias, coreBidder)
		}

		if _, isCoreBidder := deps.bidderMap[coreBidder]; !isCoreBidder {
			return fmt.Errorf("request.ext.prebid.aliases.%s refers to unknown bidder: %s", alias, coreBidder)
		}

		if alias == coreBidder {
			return fmt.Errorf("request.ext.prebid.aliases.%s defines a no-op alias. Choose a different alias, or remove this entry.", alias)
		}
	}
	return nil
}

func (deps *endpointDeps) validateSite(req *openrtb_ext.RequestWrapper) error {
	if req.Site == nil {
		return nil
	}

	if req.Site.ID == "" && req.Site.Page == "" {
		return errors.New("request.site should include at least one of request.site.id or request.site.page.")
	}
	siteExt, err := req.GetSiteExt()
	if err != nil {
		return err
	}
	siteAmp := siteExt.GetAmp()
	if siteAmp < 0 || siteAmp > 1 {
		return errors.New(`request.site.ext.amp must be either 1, 0, or undefined`)
	}

	return nil
}

func (deps *endpointDeps) validateApp(req *openrtb_ext.RequestWrapper) error {
	if req.App == nil {
		return nil
	}

	if req.App.ID != "" {
		if _, found := deps.cfg.BlacklistedAppMap[req.App.ID]; found {
			return &errortypes.BlacklistedApp{Message: fmt.Sprintf("Prebid-server does not process requests from App ID: %s", req.App.ID)}
		}
	}

	_, err := req.GetAppExt()
	return err
}

func (deps *endpointDeps) validateUser(req *openrtb_ext.RequestWrapper, aliases map[string]string) error {
	// The following fields were previously uints in the OpenRTB library we use, but have
	// since been changed to ints. We decided to maintain the non-negative check.
	if req != nil && req.BidRequest != nil && req.User != nil {
		if req.User.Geo != nil && req.User.Geo.Accuracy < 0 {
			return errors.New("request.user.geo.accuracy must be a positive number")
		}
	}

	userExt, err := req.GetUserExt()
	if err != nil {
		return fmt.Errorf("request.user.ext object is not valid: %v", err)
	}
	// Check if the buyeruids are valid
	prebid := userExt.GetPrebid()
	if prebid != nil {
		if len(prebid.BuyerUIDs) < 1 {
			return errors.New(`request.user.ext.prebid requires a "buyeruids" property with at least one ID defined. If none exist, then request.user.ext.prebid should not be defined.`)
		}
		for bidderName := range prebid.BuyerUIDs {
			if _, ok := deps.bidderMap[bidderName]; !ok {
				if _, ok := aliases[bidderName]; !ok {
					return fmt.Errorf("request.user.ext.%s is neither a known bidder name nor an alias in request.ext.prebid.aliases.", bidderName)
				}
			}
		}
	}
	// Check Universal User ID
	eids := userExt.GetEid()
	if eids != nil {
		if len(*eids) == 0 {
			return errors.New("request.user.ext.eids must contain at least one element or be undefined")
		}
		uniqueSources := make(map[string]struct{}, len(*eids))
		for eidIndex, eid := range *eids {
			if eid.Source == "" {
				return fmt.Errorf("request.user.ext.eids[%d] missing required field: \"source\"", eidIndex)
			}
			if _, ok := uniqueSources[eid.Source]; ok {
				return errors.New("request.user.ext.eids must contain unique sources")
			}
			uniqueSources[eid.Source] = struct{}{}

			if eid.ID == "" && eid.Uids == nil {
				return fmt.Errorf("request.user.ext.eids[%d] must contain either \"id\" or \"uids\" field", eidIndex)
			}
			if eid.ID == "" {
				if len(eid.Uids) == 0 {
					return fmt.Errorf("request.user.ext.eids[%d].uids must contain at least one element or be undefined", eidIndex)
				}
				for uidIndex, uid := range eid.Uids {
					if uid.ID == "" {
						return fmt.Errorf("request.user.ext.eids[%d].uids[%d] missing required field: \"id\"", eidIndex, uidIndex)
					}
				}
			}
		}
	}

	return nil
}

func validateRegs(req *openrtb_ext.RequestWrapper) error {
	regsExt, err := req.GetRegExt()
	if err != nil {
		return fmt.Errorf("request.regs.ext is invalid: %v", err)
	}
	regExt := regsExt.GetExt()
	gdprJSON, hasGDPR := regExt["gdpr"]
	if hasGDPR && (string(gdprJSON) != "0" && string(gdprJSON) != "1") {
		return errors.New("request.regs.ext.gdpr must be either 0 or 1.")
	}
	return nil
}

func validateDevice(device *openrtb2.Device) error {
	if device == nil {
		return nil
	}

	// The following fields were previously uints in the OpenRTB library we use, but have
	// since been changed to ints. We decided to maintain the non-negative check.
	if device.W < 0 {
		return errors.New("request.device.w must be a positive number")
	}
	if device.H < 0 {
		return errors.New("request.device.h must be a positive number")
	}
	if device.PPI < 0 {
		return errors.New("request.device.ppi must be a positive number")
	}
	if device.Geo != nil && device.Geo.Accuracy < 0 {
		return errors.New("request.device.geo.accuracy must be a positive number")
	}

	return nil
}

func sanitizeRequest(r *openrtb2.BidRequest, ipValidator iputil.IPValidator) {
	if r.Device != nil {
		if ip, ver := iputil.ParseIP(r.Device.IP); ip == nil || ver != iputil.IPv4 || !ipValidator.IsValid(ip, ver) {
			r.Device.IP = ""
		}

		if ip, ver := iputil.ParseIP(r.Device.IPv6); ip == nil || ver != iputil.IPv6 || !ipValidator.IsValid(ip, ver) {
			r.Device.IPv6 = ""
		}
	}
}

// setFieldsImplicitly uses _implicit_ information from the httpReq to set values on bidReq.
// This function does not consume the request body, which was set explicitly, but infers certain
// OpenRTB properties from the headers and other implicit info.
//
// This function _should not_ override any fields which were defined explicitly by the caller in the request.
func (deps *endpointDeps) setFieldsImplicitly(httpReq *http.Request, bidReq *openrtb2.BidRequest) {
	sanitizeRequest(bidReq, deps.privateNetworkIPValidator)

	setDeviceImplicitly(httpReq, bidReq, deps.privateNetworkIPValidator)

	// Per the OpenRTB spec: A bid request must not contain both a Site and an App object.
	if bidReq.App == nil {
		setSiteImplicitly(httpReq, bidReq)
	}
	setImpsImplicitly(httpReq, bidReq.Imp)

	setAuctionTypeImplicitly(bidReq)
}

// setDeviceImplicitly uses implicit info from httpReq to populate bidReq.Device
func setDeviceImplicitly(httpReq *http.Request, bidReq *openrtb2.BidRequest, ipValidtor iputil.IPValidator) {
	setIPImplicitly(httpReq, bidReq, ipValidtor)
	setUAImplicitly(httpReq, bidReq)
	setDoNotTrackImplicitly(httpReq, bidReq)

}

// setAuctionTypeImplicitly sets the auction type to 1 if it wasn't on the request,
// since header bidding is generally a first-price auction.
func setAuctionTypeImplicitly(bidReq *openrtb2.BidRequest) {
	if bidReq.AT == 0 {
		bidReq.AT = 1
	}
	return
}

// setSiteImplicitly uses implicit info from httpReq to populate bidReq.Site
func setSiteImplicitly(httpReq *http.Request, bidReq *openrtb2.BidRequest) {
	if bidReq.Site == nil || bidReq.Site.Page == "" || bidReq.Site.Domain == "" {
		referrerCandidate := httpReq.Referer()
		if parsedUrl, err := url.Parse(referrerCandidate); err == nil {
			if domain, err := publicsuffix.EffectiveTLDPlusOne(parsedUrl.Host); err == nil {
				if bidReq.Site == nil {
					bidReq.Site = &openrtb2.Site{}
				}
				if bidReq.Site.Domain == "" {
					bidReq.Site.Domain = domain
				}

				// This looks weird... but is not a bug. The site which called prebid-server (the "referer"), is
				// (almost certainly) the page where the ad will be hosted. In the OpenRTB spec, this is *page*, not *ref*.
				if bidReq.Site.Page == "" {
					bidReq.Site.Page = referrerCandidate
				}
			}
		}
	}
	if bidReq.Site != nil {
		setAmpExt(bidReq.Site, "0")
	}
}

func setImpsImplicitly(httpReq *http.Request, imps []openrtb2.Imp) {
	secure := int8(1)
	for i := 0; i < len(imps); i++ {
		if imps[i].Secure == nil && httputil.IsSecure(httpReq) {
			imps[i].Secure = &secure
		}
	}
}

func getJsonSyntaxError(testJSON []byte) (bool, string) {
	type JsonNode struct {
		raw   *json.RawMessage
		doc   map[string]*JsonNode
		ary   []*JsonNode
		which int
	}
	type jNode map[string]*JsonNode
	docErrdoc := &jNode{}
	docErr := json.Unmarshal(testJSON, docErrdoc)
	if uerror, ok := docErr.(*json.SyntaxError); ok {
		err := fmt.Sprintf("%s at offset %v", uerror.Error(), uerror.Offset)
		return true, err
	}
	return false, ""
}

func (deps *endpointDeps) processStoredRequests(ctx context.Context, requestJson []byte, impInfo []ImpExtPrebidData) ([]byte, map[string]exchange.ImpExtInfo, []error) {
	// Parse the Stored Request IDs from the BidRequest and Imps.
	storedBidRequestId, hasStoredBidRequest, err := getStoredRequestId(requestJson)
	if err != nil {
		return nil, nil, []error{err}
	}

	// Fetch the Stored Request data
	var storedReqIds []string
	if hasStoredBidRequest {
		storedReqIds = []string{storedBidRequestId}
	}

	impStoredReqIds := make([]string, 0, len(impInfo))
	impStoredReqIdsUniqueTracker := make(map[string]struct{}, len(impInfo))
	for _, impData := range impInfo {
		if impData.ImpExtPrebid.StoredRequest != nil && len(impData.ImpExtPrebid.StoredRequest.ID) > 0 {
			storedImpId := impData.ImpExtPrebid.StoredRequest.ID
			if _, present := impStoredReqIdsUniqueTracker[storedImpId]; !present {
				impStoredReqIds = append(impStoredReqIds, storedImpId)
				impStoredReqIdsUniqueTracker[storedImpId] = struct{}{}
			}
		}
	}

	storedRequests, storedImps, errs := deps.storedReqFetcher.FetchRequests(ctx, storedReqIds, impStoredReqIds)
	if len(errs) != 0 {
		return nil, nil, errs
	}

	// Apply the Stored BidRequest, if it exists
	resolvedRequest := requestJson
	if hasStoredBidRequest {
		resolvedRequest, err = jsonpatch.MergePatch(storedRequests[storedBidRequestId], requestJson)
		if err != nil {
			hasErr, Err := getJsonSyntaxError(requestJson)
			if hasErr {
				err = fmt.Errorf("Invalid JSON in Incoming Request: %s", Err)
			} else {
				hasErr, Err = getJsonSyntaxError(storedRequests[storedBidRequestId])
				if hasErr {
					err = fmt.Errorf("Invalid JSON in Stored Request with ID %s: %s", storedBidRequestId, Err)
					err = fmt.Errorf("ext.prebid.storedrequest.id refers to Stored Request %s which contains Invalid JSON: %s", storedBidRequestId, Err)
				}
			}
			return nil, nil, []error{err}
		}
	}

	// Apply default aliases, if they are provided
	if deps.defaultRequest {
		aliasedRequest, err := jsonpatch.MergePatch(deps.defReqJSON, resolvedRequest)
		if err != nil {
			hasErr, Err := getJsonSyntaxError(resolvedRequest)
			if hasErr {
				err = fmt.Errorf("Invalid JSON in Incoming Request: %s", Err)
			} else {
				hasErr, Err = getJsonSyntaxError(deps.defReqJSON)
				if hasErr {
					err = fmt.Errorf("Invalid JSON in Default Request Settings: %s", Err)
				}
			}
			return nil, nil, []error{err}
		}
		resolvedRequest = aliasedRequest
	}

	// Apply any Stored Imps, if they exist. Since the JSON Merge Patch overrides arrays,
	// and Prebid Server defers to the HTTP Request to resolve conflicts, it's safe to
	// assume that the request.imp data did not change when applying the Stored BidRequest.
	impExtInfoMap := make(map[string]exchange.ImpExtInfo, len(impInfo))
	resolvedImps := make([]json.RawMessage, 0, len(impInfo))
	for i, impData := range impInfo {
		if impData.ImpExtPrebid.StoredRequest != nil && len(impData.ImpExtPrebid.StoredRequest.ID) > 0 {
			resolvedImp, err := jsonpatch.MergePatch(storedImps[impData.ImpExtPrebid.StoredRequest.ID], impData.Imp)

			if err != nil {
				hasErr, errMessage := getJsonSyntaxError(impData.Imp)
				if hasErr {
					err = fmt.Errorf("Invalid JSON in Imp[%d] of Incoming Request: %s", i, errMessage)
				} else {
					hasErr, errMessage = getJsonSyntaxError(storedImps[impData.ImpExtPrebid.StoredRequest.ID])
					if hasErr {
						err = fmt.Errorf("imp.ext.prebid.storedrequest.id %s: Stored Imp has Invalid JSON: %s", impData.ImpExtPrebid.StoredRequest.ID, errMessage)
					}
				}
				return nil, nil, []error{err}
			}
			resolvedImps = append(resolvedImps, resolvedImp)

			impId, err := jsonparser.GetString(resolvedImp, "id")
			if err != nil {
				return nil, nil, []error{err}
			}

			echoVideoAttributes := false
			if impData.ImpExtPrebid.Options != nil {
				echoVideoAttributes = impData.ImpExtPrebid.Options.EchoVideoAttrs
			}
			impExtInfoMap[impId] = exchange.ImpExtInfo{EchoVideoAttrs: echoVideoAttributes, StoredImp: storedImps[impData.ImpExtPrebid.StoredRequest.ID]}

		} else {
			resolvedImps = append(resolvedImps, impData.Imp)
		}

	}
	if len(resolvedImps) > 0 {
		newImpJson, err := json.Marshal(resolvedImps)
		if err != nil {
			return nil, nil, []error{err}
		}
		resolvedRequest, err = jsonparser.Set(resolvedRequest, newImpJson, "imp")
		if err != nil {
			return nil, nil, []error{err}
		}
	}

	return resolvedRequest, impExtInfoMap, nil
}

// parseImpInfo parses the request JSON and returns impression and unmarshalled imp.ext.prebid
func parseImpInfo(requestJson []byte) (impData []ImpExtPrebidData, errs []error) {

	if impArray, dataType, _, err := jsonparser.Get(requestJson, "imp"); err == nil && dataType == jsonparser.Array {
		_, err = jsonparser.ArrayEach(impArray, func(imp []byte, _ jsonparser.ValueType, _ int, err error) {
			impExtData, _, _, err := jsonparser.Get(imp, "ext", "prebid")
			var impExtPrebid openrtb_ext.ExtImpPrebid
			if impExtData != nil {
				if err := json.Unmarshal(impExtData, &impExtPrebid); err != nil {
					errs = append(errs, err)
				}
			}
			newImpData := ImpExtPrebidData{imp, impExtPrebid}
			impData = append(impData, newImpData)
		})
	}
	return
}

type ImpExtPrebidData struct {
	Imp          json.RawMessage
	ImpExtPrebid openrtb_ext.ExtImpPrebid
}

// getStoredRequestId parses a Stored Request ID from some json, without doing a full (slow) unmarshal.
// It returns the ID, true/false whether a stored request key existed, and an error if anything went wrong
// (e.g. malformed json, id not a string, etc).
func getStoredRequestId(data []byte) (string, bool, error) {
	// These keys must be kept in sync with openrtb_ext.ExtStoredRequest
	value, dataType, _, err := jsonparser.Get(data, "ext", openrtb_ext.PrebidExtKey, "storedrequest", "id")
	if dataType == jsonparser.NotExist {
		return "", false, nil
	}
	if err != nil {
		return "", false, err
	}
	if dataType != jsonparser.String {
		return "", true, errors.New("ext.prebid.storedrequest.id must be a string")
	}

	return string(value), true, nil
}

// setIPImplicitly sets the IP address on bidReq, if it's not explicitly defined and we can figure it out.
func setIPImplicitly(httpReq *http.Request, bidReq *openrtb2.BidRequest, ipValidator iputil.IPValidator) {
	if bidReq.Device == nil || (bidReq.Device.IP == "" && bidReq.Device.IPv6 == "") {
		if ip, ver := httputil.FindIP(httpReq, ipValidator); ip != nil {
			switch ver {
			case iputil.IPv4:
				if bidReq.Device == nil {
					bidReq.Device = &openrtb2.Device{}
				}
				bidReq.Device.IP = ip.String()
			case iputil.IPv6:
				if bidReq.Device == nil {
					bidReq.Device = &openrtb2.Device{}
				}
				bidReq.Device.IPv6 = ip.String()
			}
		}
	}
}

// setUAImplicitly sets the User Agent on bidReq, if it's not explicitly defined and it's defined on the request.
func setUAImplicitly(httpReq *http.Request, bidReq *openrtb2.BidRequest) {
	if bidReq.Device == nil || bidReq.Device.UA == "" {
		if ua := httpReq.UserAgent(); ua != "" {
			if bidReq.Device == nil {
				bidReq.Device = &openrtb2.Device{}
			}
			bidReq.Device.UA = ua
		}
	}
}

func setDoNotTrackImplicitly(httpReq *http.Request, bidReq *openrtb2.BidRequest) {
	if bidReq.Device == nil || bidReq.Device.DNT == nil {
		dnt := httpReq.Header.Get(dntKey)
		if dnt == "0" || dnt == "1" {
			if bidReq.Device == nil {
				bidReq.Device = &openrtb2.Device{}
			}

			switch dnt {
			case "0":
				bidReq.Device.DNT = &dntDisabled
			case "1":
				bidReq.Device.DNT = &dntEnabled
			}
		}
	}
}

// parseUserID gets this user's ID for the host machine, if it exists.
func parseUserID(cfg *config.Configuration, httpReq *http.Request) (string, bool) {
	if hostCookie, err := httpReq.Cookie(cfg.HostCookie.CookieName); hostCookie != nil && err == nil {
		return hostCookie.Value, true
	} else {
		return "", false
	}
}

// Write(return) errors to the client, if any. Returns true if errors were found.
func writeError(errs []error, w http.ResponseWriter, labels *metrics.Labels) bool {
	var rc bool = false
	if len(errs) > 0 {
		httpStatus := http.StatusBadRequest
		metricsStatus := metrics.RequestStatusBadInput
		for _, err := range errs {
			erVal := errortypes.ReadCode(err)
			if erVal == errortypes.BlacklistedAppErrorCode || erVal == errortypes.BlacklistedAcctErrorCode {
				httpStatus = http.StatusServiceUnavailable
				metricsStatus = metrics.RequestStatusBlacklisted
				break
			}
		}
		w.WriteHeader(httpStatus)
		labels.RequestStatus = metricsStatus
		for _, err := range errs {
			w.Write([]byte(fmt.Sprintf("Invalid request: %s\n", err.Error())))
		}
		rc = true
	}
	return rc
}

// Returns the account ID for the request
func getAccountID(pub *openrtb2.Publisher) string {
	if pub != nil {
		if pub.Ext != nil {
			var pubExt openrtb_ext.ExtPublisher
			err := json.Unmarshal(pub.Ext, &pubExt)
			if err == nil && pubExt.Prebid != nil && pubExt.Prebid.ParentAccount != nil && *pubExt.Prebid.ParentAccount != "" {
				return *pubExt.Prebid.ParentAccount
			}
		}
		if pub.ID != "" {
			return pub.ID
		}
	}
	return metrics.PublisherUnknown
}

func (deps *endpointDeps) processFPD(req *openrtb_ext.RequestWrapper, globalFpdData map[string][]byte) (map[openrtb_ext.BidderName]*openrtb_ext.FPDData, []error) {
	errL := []error{}
	var resolvedFPD map[openrtb_ext.BidderName]*openrtb_ext.FPDData
	reqExt, err := req.GetRequestExt()
	if err != nil {
		errL = append(errL, err)
		return resolvedFPD, errL
	}
	if reqExt != nil && reqExt.GetPrebid() != nil {
		biddersWithGlobalFPD := make([]string, 0)

		if reqExt.GetPrebid().Data != nil {
			biddersWithGlobalFPD = reqExt.GetPrebid().Data.Bidders
		}

		fpdBidderData, reqExtPrebid := firstpartydata.PreprocessBidderFPD(*reqExt.GetPrebid())
		reqExt.SetPrebid(&reqExtPrebid)

		if len(fpdBidderData) > 0 {
			//If ext.prebid.data.bidders isn't defined, the default is there's no permission filtering
			openRtbGlobalFPD := firstpartydata.ExtractOpenRtbGlobalFPD(req.BidRequest)

			var fpdErrors []error
			initialFPD, buildFpdErr := firstpartydata.BuildResolvedFPDForBidders(req.BidRequest, fpdBidderData, globalFpdData, openRtbGlobalFPD, biddersWithGlobalFPD)
			if buildFpdErr != nil {
				errL = append(errL, buildFpdErr)
			} else {
				resolvedFPD, fpdErrors = deps.getValidatedFPDBidderData(req.BidRequest, initialFPD)
				if len(fpdErrors) > 0 {
					errL = append(errL, fpdErrors...)
				}
			}
		}
	}
	return resolvedFPD, errL
}<|MERGE_RESOLUTION|>--- conflicted
+++ resolved
@@ -281,7 +281,7 @@
 	}
 
 	// Fetch the Stored Request data and merge it into the HTTP request.
-<<<<<<< HEAD
+	if requestJson, impExtInfoMap, errs = deps.processStoredRequests(ctx, requestJson, impInfo); len(errs) > 0 {
 	if rawRequestJson, impExtInfoMap, errs = deps.processStoredRequests(ctx, rawRequestJson); len(errs) > 0 {
 		return
 	}
@@ -290,9 +290,6 @@
 	requestJson, globalFPD, err := firstpartydata.GetGlobalFPDData(rawRequestJson)
 	if err != nil {
 		errs = []error{err}
-=======
-	if requestJson, impExtInfoMap, errs = deps.processStoredRequests(ctx, requestJson, impInfo); len(errs) > 0 {
->>>>>>> fd4f16cb
 		return
 	}
 
