package openrtb2

import (
	"bytes"
	"context"
	"encoding/json"
	"errors"
	"fmt"
	"io"
	"io/ioutil"
	"net"
	"net/http"
	"net/http/httptest"
	"os"
	"path/filepath"
	"strings"
	"testing"
	"time"

	"github.com/prebid/prebid-server/adapters"
	"github.com/prebid/prebid-server/stored_requests"
	metrics "github.com/rcrowley/go-metrics"

	"github.com/buger/jsonparser"
	jsonpatch "github.com/evanphx/json-patch"
	"github.com/mxmCherry/openrtb"
	analyticsConf "github.com/prebid/prebid-server/analytics/config"
	"github.com/prebid/prebid-server/config"
	"github.com/prebid/prebid-server/errortypes"
	"github.com/prebid/prebid-server/exchange"
	"github.com/prebid/prebid-server/openrtb_ext"
	"github.com/prebid/prebid-server/pbsmetrics"
	"github.com/prebid/prebid-server/stored_requests/backends/empty_fetcher"
	"github.com/prebid/prebid-server/util/iputil"
	"github.com/stretchr/testify/assert"
)

const maxSize = 1024 * 256

type testCase struct {
	BidRequest           json.RawMessage   `json:"mockBidRequest"`
	Config               *testConfigValues `json:"config"`
	ExpectedReturnCode   int               `json:"expectedReturnCode,omitempty"`
	ExpectedErrorMessage string            `json:"expectedErrorMessage"`
	ExpectedBidResponse  json.RawMessage   `json:"expectedBidResponse"`
}

type testConfigValues struct {
	AccountRequired     bool     `json:"accountRequired"`
	AliasJSON           string   `json:"aliases"`
	BlacklistedAccounts []string `json:"blacklistedAccts"`
	BlacklistedApps     []string `json:"blacklistedApps"`
	AdapterList         []string `json:"disabledAdapters"`
}

func TestJsonSampleRequests(t *testing.T) {
	testSuites := []struct {
		description          string
		sampleRequestsSubDir string
	}{
		{
			"Assert 200s on all bidRequests from exemplary folder",
			"valid-whole/exemplary",
		},
		{
			"Asserts we return 200s on well-formed Native requests.",
			"valid-native",
		},
		{
			"Asserts we return 400s on requests that are not supposed to pass validation",
			"invalid-whole",
		},
		{
			"Asserts we return 400s on requests with Native requests that don't pass validation",
			"invalid-native",
		},
		{
			"Makes sure we handle (default) aliased bidders properly",
			"aliased",
		},
		{
			"Asserts we return 503s on requests with blacklisted accounts and apps.",
			"blacklisted",
		},
		{
			"Assert that requests that come with no user id nor app id return error if the `AccountRequired` field in the `config.Configuration` structure is set to true",
			"account-required/no-account",
		},
		{
			"Assert requests that come with a valid user id or app id when account is required",
			"account-required/with-account",
		},
		{
			"Tests diagnostic messages for invalid stored requests",
			"invalid-stored",
		},
		{
			"Make sure requests with disabled bidders will fail",
			"disabled/bad",
		},
		{
			"There are both disabled and non-disabled bidders, we expect a 200",
			"disabled/good",
		},
	}
	for _, test := range testSuites {
		testCaseFiles, err := getTestFiles(filepath.Join("sample-requests", test.sampleRequestsSubDir))
		if assert.NoError(t, err, "Test case %s. Error reading files from directory %s \n", test.description, test.sampleRequestsSubDir) {
			for _, file := range testCaseFiles {
				data, err := ioutil.ReadFile(file)
				if assert.NoError(t, err, "Test case %s. Error reading file %s \n", test.description, file) {
					runTestCase(t, data, file)
				}
			}
		}
	}
}

func getTestFiles(dir string) ([]string, error) {
	var filesToAssert []string

	fileList, err := ioutil.ReadDir(dir)
	if err != nil {
		return nil, err
	}

	// Append the path of every file found in `dir` to the `filesToAssert` array
	for _, fileInfo := range fileList {
		filesToAssert = append(filesToAssert, filepath.Join(dir, fileInfo.Name()))
	}

	return filesToAssert, nil
}

func runTestCase(t *testing.T, fileData []byte, testFile string) {
	t.Helper()

	// Retrieve values from JSON file
	test := parseTestFile(t, fileData, testFile)

	// Run test
	actualCode, actualJsonBidResponse := doRequest(t, test)

	// Assertions
	assert.Equal(t, test.ExpectedReturnCode, actualCode, "Test failed. Filename: %s \n", testFile)

	// Either assert bid response or expected error
	if len(test.ExpectedErrorMessage) > 0 {
		assert.True(t, strings.HasPrefix(actualJsonBidResponse, test.ExpectedErrorMessage), "Actual: %s \nExpected: %s. Filename: %s \n", actualJsonBidResponse, test.ExpectedErrorMessage, testFile)
	}

	if len(test.ExpectedBidResponse) > 0 {
		var expectedBidResponse openrtb.BidResponse
		var actualBidResponse openrtb.BidResponse
		var err error

		err = json.Unmarshal(test.ExpectedBidResponse, &expectedBidResponse)
		if assert.NoError(t, err, "Could not unmarshal expected bidResponse taken from test file.\n Test file: %s\n Error:%s\n", testFile, err) {
			err = json.Unmarshal([]byte(actualJsonBidResponse), &actualBidResponse)
			if assert.NoError(t, err, "Could not unmarshal actual bidResponse from auction.\n Test file: %s\n Error:%s\n", testFile, err) {
				assertBidResponseEqual(t, testFile, expectedBidResponse, actualBidResponse)
			}
		}
	}
}

func parseTestFile(t *testing.T, fileData []byte, testFile string) testCase {
	t.Helper()

	parsedTestData := testCase{}
	var err, errEm error

	// Get testCase values
	parsedTestData.BidRequest, _, _, err = jsonparser.Get(fileData, "mockBidRequest")
	assert.NoError(t, err, "Error jsonparsing root.mockBidRequest from file %s. Desc: %v.", testFile, err)

	// Get testCaseConfig values
	parsedTestData.Config = &testConfigValues{}
	var jsonTestConfig json.RawMessage

	jsonTestConfig, _, _, err = jsonparser.Get(fileData, "config")
	if err == nil {
		err = json.Unmarshal(jsonTestConfig, parsedTestData.Config)
		assert.NoError(t, err, "Error unmarshaling root.config from file %s. Desc: %v.", testFile, err)
	}

	// Get the return code we expect PBS to throw back given test's bidRequest and config
	parsedReturnCode, err := jsonparser.GetInt(fileData, "expectedReturnCode")
	assert.NoError(t, err, "Error jsonparsing root.code from file %s. Desc: %v.", testFile, err)

	// Get both bid response and error message, if any
	parsedTestData.ExpectedBidResponse, _, _, err = jsonparser.Get(fileData, "expectedBidResponse")
	parsedTestData.ExpectedErrorMessage, errEm = jsonparser.GetString(fileData, "expectedErrorMessage")

	assert.Falsef(t, (err == nil && errEm == nil), "Test case file can't have both a valid expectedBidResponse and a valid expectedErrorMessage, fields are mutually exclusive")
	assert.Falsef(t, (err != nil && errEm != nil), "Test case file should come with either a valid expectedBidResponse or a valid expectedErrorMessage, not both.")

	parsedTestData.ExpectedReturnCode = int(parsedReturnCode)

	return parsedTestData
}

func (tc *testConfigValues) getBlacklistedAppMap() map[string]bool {
	var blacklistedAppMap map[string]bool

	if len(tc.BlacklistedApps) > 0 {
		blacklistedAppMap = make(map[string]bool, len(tc.BlacklistedApps))
		for _, app := range tc.BlacklistedApps {
			blacklistedAppMap[app] = true
		}
	}
	return blacklistedAppMap
}

func (tc *testConfigValues) getBlackListedAccountMap() map[string]bool {
	var blacklistedAccountMap map[string]bool

	if len(tc.BlacklistedAccounts) > 0 {
		blacklistedAccountMap = make(map[string]bool, len(tc.BlacklistedAccounts))
		for _, account := range tc.BlacklistedAccounts {
			blacklistedAccountMap[account] = true
		}
	}
	return blacklistedAccountMap
}

func (tc *testConfigValues) getAdaptersConfigMap() map[string]config.Adapter {
	var adaptersConfig map[string]config.Adapter

	if len(tc.AdapterList) > 0 {
		adaptersConfig = make(map[string]config.Adapter, len(tc.AdapterList))
		for _, adapterName := range tc.AdapterList {
			adaptersConfig[adapterName] = config.Adapter{Disabled: true}
		}
	}
	return adaptersConfig
}

// Once unmarshalled, bidResponse objects can't simply be compared with an `assert.Equalf()` call
// because tests fail if the elements inside the `bidResponse.SeatBid` and `bidResponse.SeatBid.Bid`
// arrays, if any, are not listed in the exact same order in the actual version and in the expected version.
func assertBidResponseEqual(t *testing.T, testFile string, expectedBidResponse openrtb.BidResponse, actualBidResponse openrtb.BidResponse) {

	//Assert non-array BidResponse fields
	assert.Equalf(t, expectedBidResponse.ID, actualBidResponse.ID, "BidResponse.ID doesn't match expected. Test: %s\n", testFile)
	assert.Equalf(t, expectedBidResponse.BidID, actualBidResponse.BidID, "BidResponse.BidID doesn't match expected. Test: %s\n", testFile)
	assert.Equalf(t, expectedBidResponse.NBR, actualBidResponse.NBR, "BidResponse.NBR doesn't match expected. Test: %s\n", testFile)

	//Assert []SeatBid and their Bid elements independently of their order
	assert.Len(t, actualBidResponse.SeatBid, len(expectedBidResponse.SeatBid), "BidResponse.SeatBid array doesn't match expected. Test: %s\n", testFile)

	//Given that bidResponses have the same length, compare them in an order-independent way using maps
	var actualSeatBidsMap map[string]openrtb.SeatBid = make(map[string]openrtb.SeatBid, 0)
	for _, seatBid := range actualBidResponse.SeatBid {
		actualSeatBidsMap[seatBid.Seat] = seatBid
	}

	var expectedSeatBidsMap map[string]openrtb.SeatBid = make(map[string]openrtb.SeatBid, 0)
	for _, seatBid := range expectedBidResponse.SeatBid {
		expectedSeatBidsMap[seatBid.Seat] = seatBid
	}

	for k, expectedSeatBid := range expectedSeatBidsMap {
		//Assert non-array SeatBid fields
		assert.Equalf(t, expectedSeatBid.Seat, actualSeatBidsMap[k].Seat, "actualSeatBidsMap[%s].Seat doesn't match expected. Test: %s\n", k, testFile)
		assert.Equalf(t, expectedSeatBid.Group, actualSeatBidsMap[k].Group, "actualSeatBidsMap[%s].Group doesn't match expected. Test: %s\n", k, testFile)
		assert.Equalf(t, expectedSeatBid.Ext, actualSeatBidsMap[k].Ext, "actualSeatBidsMap[%s].Ext doesn't match expected. Test: %s\n", k, testFile)
		assert.Len(t, actualSeatBidsMap[k].Bid, len(expectedSeatBid.Bid), "BidResponse.SeatBid[].Bid array doesn't match expected. Test: %s\n", testFile)

		//Assert Bid arrays
		assert.ElementsMatch(t, expectedSeatBid.Bid, actualSeatBidsMap[k].Bid, "BidResponse.SeatBid array doesn't match expected. Test: %s\n", testFile)
	}
}

func TestBidRequestAssert(t *testing.T) {
	appnexusB1 := openrtb.Bid{ID: "appnexus-bid-1", Price: 5.00}
	appnexusB2 := openrtb.Bid{ID: "appnexus-bid-2", Price: 7.00}
	rubiconB1 := openrtb.Bid{ID: "rubicon-bid-1", Price: 1.50}
	rubiconB2 := openrtb.Bid{ID: "rubicon-bid-2", Price: 4.00}

	sampleSeatBids := []openrtb.SeatBid{
		{
			Seat: "appnexus-bids",
			Bid:  []openrtb.Bid{appnexusB1, appnexusB2},
		},
		{
			Seat: "rubicon-bids",
			Bid:  []openrtb.Bid{rubiconB1, rubiconB2},
		},
	}

	testSuites := []struct {
		description         string
		expectedBidResponse openrtb.BidResponse
		actualBidResponse   openrtb.BidResponse
	}{
		{
			"identical SeatBids, exact same SeatBid and Bid arrays order",
			openrtb.BidResponse{ID: "anId", BidID: "bidId", SeatBid: sampleSeatBids},
			openrtb.BidResponse{ID: "anId", BidID: "bidId", SeatBid: sampleSeatBids},
		},
		{
			"identical SeatBids but Seatbid array elements come in different order",
			openrtb.BidResponse{ID: "anId", BidID: "bidId", SeatBid: sampleSeatBids},
			openrtb.BidResponse{ID: "anId", BidID: "bidId",
				SeatBid: []openrtb.SeatBid{
					{
						Seat: "rubicon-bids",
						Bid:  []openrtb.Bid{rubiconB1, rubiconB2},
					},
					{
						Seat: "appnexus-bids",
						Bid:  []openrtb.Bid{appnexusB1, appnexusB2},
					},
				},
			},
		},
		{
			"SeatBids seem to be identical except for the different order of Bid array elements in one of them",
			openrtb.BidResponse{ID: "anId", BidID: "bidId", SeatBid: sampleSeatBids},
			openrtb.BidResponse{ID: "anId", BidID: "bidId",
				SeatBid: []openrtb.SeatBid{
					{
						Seat: "appnexus-bids",
						Bid:  []openrtb.Bid{appnexusB2, appnexusB1},
					},
					{
						Seat: "rubicon-bids",
						Bid:  []openrtb.Bid{rubiconB1, rubiconB2},
					},
				},
			},
		},
		{
			"Both SeatBid elements and bid elements come in different order",
			openrtb.BidResponse{ID: "anId", BidID: "bidId", SeatBid: sampleSeatBids},
			openrtb.BidResponse{ID: "anId", BidID: "bidId",
				SeatBid: []openrtb.SeatBid{
					{
						Seat: "rubicon-bids",
						Bid:  []openrtb.Bid{rubiconB2, rubiconB1},
					},
					{
						Seat: "appnexus-bids",
						Bid:  []openrtb.Bid{appnexusB2, appnexusB1},
					},
				},
			},
		},
	}

	for _, test := range testSuites {
		assertBidResponseEqual(t, test.description, test.expectedBidResponse, test.actualBidResponse)
	}
}

// TestExplicitUserId makes sure that the cookie's ID doesn't override an explicit value sent in the request.
func TestExplicitUserId(t *testing.T) {
	cookieName := "userid"
	mockId := "12345"
	cfg := &config.Configuration{
		MaxRequestSize: maxSize,
		HostCookie: config.HostCookie{
			CookieName: cookieName,
		},
	}
	ex := &mockExchange{}

	request := httptest.NewRequest("POST", "/openrtb2/auction", strings.NewReader(`{
"id": "some-request-id",
		"site": {
			"page": "test.somepage.com"
		},
		"user": {
			"id": "explicit"
		},
		"imp": [
			{
				"id": "my-imp-id",
				"banner": {
					"format": [
						{
							"w": 300,
							"h": 600
						}
					]
				},
				"pmp": {
					"deals": [
						{
							"id": "some-deal-id"
						}
					]
				},
				"ext": {
					"appnexus": {
						"placementId": 12883451
					}
				}
			}
		]
	}`))
	request.AddCookie(&http.Cookie{
		Name:  cookieName,
		Value: mockId,
	})
	// NewMetrics() will create a new go_metrics MetricsEngine, bypassing the need for a crafted configuration set to support it.
	// As a side effect this gives us some coverage of the go_metrics piece of the metrics engine.
<<<<<<< HEAD
	theMetrics := pbsmetrics.NewMetrics(metrics.NewRegistry(), openrtb_ext.BidderList(), config.DisabledMetrics{})
	endpoint, _ := NewEndpoint(ex, newParamsValidator(t), empty_fetcher.EmptyFetcher{}, empty_fetcher.EmptyFetcher{}, cfg, theMetrics, analyticsConf.NewPBSAnalytics(&config.Analytics{}), map[string]string{}, []byte{}, openrtb_ext.BidderMap)
=======
	metrics := pbsmetrics.NewMetrics(metrics.NewRegistry(), openrtb_ext.BidderList(), config.DisabledMetrics{})
	endpoint, _ := NewEndpoint(ex, newParamsValidator(t), empty_fetcher.EmptyFetcher{}, empty_fetcher.EmptyFetcher{}, empty_fetcher.EmptyFetcher{}, cfg, metrics, analyticsConf.NewPBSAnalytics(&config.Analytics{}), map[string]string{}, []byte{}, openrtb_ext.BidderMap)
>>>>>>> f141c491

	endpoint(httptest.NewRecorder(), request, nil)

	if ex.lastRequest == nil {
		t.Fatalf("The request never made it into the Exchange.")
	}

	if ex.lastRequest.User == nil {
		t.Fatalf("The exchange should have received a request with a non-nil user.")
	}

	if ex.lastRequest.User.ID != "explicit" {
		t.Errorf("Bad User ID. Expected explicit, got %s", ex.lastRequest.User.ID)
	}
}

func doRequest(t *testing.T, test testCase) (int, string) {
	disabledBidders := map[string]string{}
	bidderMap := exchange.DisableBidders(getBidderInfos(test.Config.getAdaptersConfigMap(), openrtb_ext.BidderList()), disabledBidders)

	// NewMetrics() will create a new go_metrics MetricsEngine, bypassing the need for a crafted configuration set to support it.
	// As a side effect this gives us some coverage of the go_metrics piece of the metrics engine.
	metrics := pbsmetrics.NewMetrics(metrics.NewRegistry(), openrtb_ext.BidderList(), config.DisabledMetrics{})

	endpoint, _ := NewEndpoint(
		&mockBidExchange{},
		newParamsValidator(t),
		&mockStoredReqFetcher{},
		empty_fetcher.EmptyFetcher{},
		empty_fetcher.EmptyFetcher{},
		&config.Configuration{
			MaxRequestSize:     maxSize,
			BlacklistedApps:    test.Config.BlacklistedApps,
			BlacklistedAppMap:  test.Config.getBlacklistedAppMap(),
			BlacklistedAccts:   test.Config.BlacklistedAccounts,
			BlacklistedAcctMap: test.Config.getBlackListedAccountMap(),
			AccountRequired:    test.Config.AccountRequired,
		},
		metrics,
		analyticsConf.NewPBSAnalytics(&config.Analytics{}),
		disabledBidders,
		[]byte(test.Config.AliasJSON),
		bidderMap,
	)

	request := httptest.NewRequest("POST", "/openrtb2/auction", bytes.NewReader(test.BidRequest))
	recorder := httptest.NewRecorder()
	endpoint(recorder, request, nil) //Request comes from the unmarshalled mockBidRequest
	return recorder.Code, recorder.Body.String()
}

// fetchFiles returns a list of the files from dir, or fails the test if an error occurs.
func fetchFiles(t *testing.T, dir string) []os.FileInfo {
	t.Helper()
	requestFiles, err := ioutil.ReadDir(dir)
	if err != nil {
		t.Fatalf("Failed to read folder: %s", dir)
	}
	return requestFiles
}

func readFile(t *testing.T, filename string) []byte {
	data, err := ioutil.ReadFile(filename)
	if err != nil {
		t.Fatalf("Failed to read file %s: %v", filename, err)
	}
	return data
}

<<<<<<< HEAD
// doRequest populates the app with mock dependencies and sends requestData to the /openrtb2/auction endpoint.
func (gr *getResponseFromDirectory) doRequest(t *testing.T, requestData []byte) (int, string) {
	aliasJSON := []byte{}
	if gr.aliased {
		aliasJSON = []byte(`{"ext":{"prebid":{"aliases": {"test1": "appnexus", "test2": "rubicon", "test3": "openx"}}}}`)
	}
	disabledBidders := map[string]string{
		"indexExchange": "Bidder \"indexExchange\" has been deprecated and is no longer available. Please use bidder \"ix\" and note that the bidder params have changed.",
	}
	bidderMap := exchange.DisableBidders(getBidderInfos(gr.adaptersConfig, openrtb_ext.BidderList()), disabledBidders)

	// NewMetrics() will create a new go_metrics MetricsEngine, bypassing the need for a crafted configuration set to support it.
	// As a side effect this gives us some coverage of the go_metrics piece of the metrics engine.
	theMetrics := pbsmetrics.NewMetrics(metrics.NewRegistry(), openrtb_ext.BidderList(), config.DisabledMetrics{})
	cfg := config.Configuration{
		MaxRequestSize:     maxSize,
		BlacklistedApps:    []string{"spam_app"},
		BlacklistedAppMap:  map[string]bool{"spam_app": true},
		BlacklistedAccts:   []string{"bad_acct"},
		BlacklistedAcctMap: map[string]bool{"bad_acct": true},
		AccountRequired:    gr.accountReq,
		AccountDefaults:    config.Account{Disabled: gr.accountDefaultDisabled},
	}
	assert.NoError(t, cfg.MarshalAccountDefaults())
	endpoint, _ := NewEndpoint(
		&nobidExchange{},
		newParamsValidator(t),
		&mockStoredReqFetcher{},
		&mockAccountFetcher{},
		&cfg,
		theMetrics,
		analyticsConf.NewPBSAnalytics(&config.Analytics{}),
		disabledBidders,
		aliasJSON,
		bidderMap,
	)

	request := httptest.NewRequest("POST", "/openrtb2/auction", bytes.NewReader(requestData))
	recorder := httptest.NewRecorder()
	endpoint(recorder, request, nil)
	return recorder.Code, recorder.Body.String()
}

=======
>>>>>>> f141c491
// TestBadAliasRequests() reuses two requests that would fail anyway.  Here, we
// take advantage of our knowledge that processStoredRequests() in auction.go
// processes aliases before it processes stored imps.  Changing that order
// would probably cause this test to fail.
func TestBadAliasRequests(t *testing.T) {
	doBadAliasRequest(t, "sample-requests/invalid-stored/bad_stored_imp.json", "Invalid request: Invalid JSON in Default Request Settings: invalid character '\"' after object key:value pair at offset 51\n")
	doBadAliasRequest(t, "sample-requests/invalid-stored/bad_incoming_imp.json", "Invalid request: Invalid JSON in Incoming Request: invalid character '\"' after object key:value pair at offset 230\n")
}

// doBadAliasRequest() is a customized variation of doRequest(), above
func doBadAliasRequest(t *testing.T, filename string, expectMsg string) {
	t.Helper()
	fileData := readFile(t, filename)
	testBidRequest, _, _, err := jsonparser.Get(fileData, "mockBidRequest")
	assert.NoError(t, err, "Error jsonparsing root.mockBidRequest from file %s. Desc: %v.", filename, err)

	// aliasJSON lacks a comma after the "appnexus" entry so is bad JSON
	aliasJSON := []byte(`{"ext":{"prebid":{"aliases": {"test1": "appnexus" "test2": "rubicon", "test3": "openx"}}}}`)
	disabledBidders := map[string]string{
		"indexExchange": "Bidder \"indexExchange\" has been deprecated and is no longer available. Please use bidder \"ix\" and note that the bidder params have changed.",
	}
	adaptersConfigs := make(map[string]config.Adapter)
	bidderMap := exchange.DisableBidders(getBidderInfos(adaptersConfigs, openrtb_ext.BidderList()), disabledBidders)

	// NewMetrics() will create a new go_metrics MetricsEngine, bypassing the need for a crafted configuration set to support it.
	// As a side effect this gives us some coverage of the go_metrics piece of the metrics engine.
<<<<<<< HEAD
	theMetrics := pbsmetrics.NewMetrics(metrics.NewRegistry(), openrtb_ext.BidderList(), config.DisabledMetrics{})
	endpoint, _ := NewEndpoint(&nobidExchange{}, newParamsValidator(t), &mockStoredReqFetcher{}, empty_fetcher.EmptyFetcher{}, &config.Configuration{MaxRequestSize: maxSize}, theMetrics, analyticsConf.NewPBSAnalytics(&config.Analytics{}), disabledBidders, aliasJSON, bidderMap)
=======
	metrics := pbsmetrics.NewMetrics(metrics.NewRegistry(), openrtb_ext.BidderList(), config.DisabledMetrics{})
	endpoint, _ := NewEndpoint(&nobidExchange{}, newParamsValidator(t), &mockStoredReqFetcher{}, empty_fetcher.EmptyFetcher{}, empty_fetcher.EmptyFetcher{}, &config.Configuration{MaxRequestSize: maxSize}, metrics, analyticsConf.NewPBSAnalytics(&config.Analytics{}), disabledBidders, aliasJSON, bidderMap)
>>>>>>> f141c491

	request := httptest.NewRequest("POST", "/openrtb2/auction", bytes.NewReader(testBidRequest))
	recorder := httptest.NewRecorder()
	endpoint(recorder, request, nil)

	assertResponseCode(t, filename, recorder.Code, http.StatusBadRequest, recorder.Body.String())
	assert.Equal(t, string(expectMsg), recorder.Body.String(), "file %s had bad response body", filename)

}

func newParamsValidator(t *testing.T) openrtb_ext.BidderParamValidator {
	paramValidator, err := openrtb_ext.NewBidderParamsValidator("../../static/bidder-params")
	if err != nil {
		t.Fatalf("Error creating the param validator: %v", err)
	}
	return paramValidator
}

func assertResponseCode(t *testing.T, filename string, actual int, expected int, msg string) {
	t.Helper()
	if actual != expected {
		t.Errorf("Expected a %d response from %v. Got %d: %s", expected, filename, actual, msg)
	}
}

func getRequestPayload(t *testing.T, example []byte) []byte {
	t.Helper()
	if value, _, _, err := jsonparser.Get(example, "requestPayload"); err != nil {
		t.Fatalf("Error parsing root.requestPayload from request: %v.", err)
	} else {
		return value
	}
	return nil
}

// TestNilExchange makes sure we fail when given nil for the Exchange.
func TestNilExchange(t *testing.T) {
	// NewMetrics() will create a new go_metrics MetricsEngine, bypassing the need for a crafted configuration set to support it.
	// As a side effect this gives us some coverage of the go_metrics piece of the metrics engine.
<<<<<<< HEAD
	theMetrics := pbsmetrics.NewMetrics(metrics.NewRegistry(), openrtb_ext.BidderList(), config.DisabledMetrics{})
	_, err := NewEndpoint(nil, newParamsValidator(t), empty_fetcher.EmptyFetcher{}, empty_fetcher.EmptyFetcher{}, &config.Configuration{MaxRequestSize: maxSize}, theMetrics, analyticsConf.NewPBSAnalytics(&config.Analytics{}), map[string]string{}, []byte{}, openrtb_ext.BidderMap)
=======
	metrics := pbsmetrics.NewMetrics(metrics.NewRegistry(), openrtb_ext.BidderList(), config.DisabledMetrics{})
	_, err := NewEndpoint(nil, newParamsValidator(t), empty_fetcher.EmptyFetcher{}, empty_fetcher.EmptyFetcher{}, empty_fetcher.EmptyFetcher{}, &config.Configuration{MaxRequestSize: maxSize}, metrics, analyticsConf.NewPBSAnalytics(&config.Analytics{}), map[string]string{}, []byte{}, openrtb_ext.BidderMap)
>>>>>>> f141c491
	if err == nil {
		t.Errorf("NewEndpoint should return an error when given a nil Exchange.")
	}
}

// TestNilValidator makes sure we fail when given nil for the BidderParamValidator.
func TestNilValidator(t *testing.T) {
	// NewMetrics() will create a new go_metrics MetricsEngine, bypassing the need for a crafted configuration set to support it.
	// As a side effect this gives us some coverage of the go_metrics piece of the metrics engine.
<<<<<<< HEAD
	theMetrics := pbsmetrics.NewMetrics(metrics.NewRegistry(), openrtb_ext.BidderList(), config.DisabledMetrics{})
	_, err := NewEndpoint(&nobidExchange{}, nil, empty_fetcher.EmptyFetcher{}, empty_fetcher.EmptyFetcher{}, &config.Configuration{MaxRequestSize: maxSize}, theMetrics, analyticsConf.NewPBSAnalytics(&config.Analytics{}), map[string]string{}, []byte{}, openrtb_ext.BidderMap)
=======
	metrics := pbsmetrics.NewMetrics(metrics.NewRegistry(), openrtb_ext.BidderList(), config.DisabledMetrics{})
	_, err := NewEndpoint(&nobidExchange{}, nil, empty_fetcher.EmptyFetcher{}, empty_fetcher.EmptyFetcher{}, empty_fetcher.EmptyFetcher{}, &config.Configuration{MaxRequestSize: maxSize}, metrics, analyticsConf.NewPBSAnalytics(&config.Analytics{}), map[string]string{}, []byte{}, openrtb_ext.BidderMap)
>>>>>>> f141c491
	if err == nil {
		t.Errorf("NewEndpoint should return an error when given a nil BidderParamValidator.")
	}
}

// TestExchangeError makes sure we return a 500 if the exchange auction fails.
func TestExchangeError(t *testing.T) {
	// NewMetrics() will create a new go_metrics MetricsEngine, bypassing the need for a crafted configuration set to support it.
	// As a side effect this gives us some coverage of the go_metrics piece of the metrics engine.
<<<<<<< HEAD
	theMetrics := pbsmetrics.NewMetrics(metrics.NewRegistry(), openrtb_ext.BidderList(), config.DisabledMetrics{})
	endpoint, _ := NewEndpoint(&brokenExchange{}, newParamsValidator(t), empty_fetcher.EmptyFetcher{}, empty_fetcher.EmptyFetcher{}, &config.Configuration{MaxRequestSize: maxSize}, theMetrics, analyticsConf.NewPBSAnalytics(&config.Analytics{}), map[string]string{}, []byte{}, openrtb_ext.BidderMap)
=======
	metrics := pbsmetrics.NewMetrics(metrics.NewRegistry(), openrtb_ext.BidderList(), config.DisabledMetrics{})
	endpoint, _ := NewEndpoint(&brokenExchange{}, newParamsValidator(t), empty_fetcher.EmptyFetcher{}, empty_fetcher.EmptyFetcher{}, empty_fetcher.EmptyFetcher{}, &config.Configuration{MaxRequestSize: maxSize}, metrics, analyticsConf.NewPBSAnalytics(&config.Analytics{}), map[string]string{}, []byte{}, openrtb_ext.BidderMap)
>>>>>>> f141c491
	request := httptest.NewRequest("POST", "/openrtb2/auction", strings.NewReader(validRequest(t, "site.json")))
	recorder := httptest.NewRecorder()
	endpoint(recorder, request, nil)

	if recorder.Code != http.StatusInternalServerError {
		t.Errorf("Expected status %d. Got %d. Input was: %s", http.StatusInternalServerError, recorder.Code, validRequest(t, "site.json"))
	}
}

// TestUserAgentSetting makes sure we read the User-Agent header if it wasn't defined on the request.
func TestUserAgentSetting(t *testing.T) {
	httpReq := httptest.NewRequest("POST", "/openrtb2/auction", strings.NewReader(validRequest(t, "site.json")))
	httpReq.Header.Set("User-Agent", "foo")
	bidReq := &openrtb.BidRequest{}

	setUAImplicitly(httpReq, bidReq)

	if bidReq.Device == nil {
		t.Fatal("bidrequest.device should have been set implicitly.")
	}
	if bidReq.Device.UA != "foo" {
		t.Errorf("bidrequest.device.ua should have been \"foo\". Got %s", bidReq.Device.UA)
	}
}

// TestUserAgentOverride makes sure that the explicit UA from the request takes precedence.
func TestUserAgentOverride(t *testing.T) {
	httpReq := httptest.NewRequest("POST", "/openrtb2/auction", strings.NewReader(validRequest(t, "site.json")))
	httpReq.Header.Set("User-Agent", "foo")
	bidReq := &openrtb.BidRequest{
		Device: &openrtb.Device{
			UA: "bar",
		},
	}

	setUAImplicitly(httpReq, bidReq)

	if bidReq.Device.UA != "bar" {
		t.Errorf("bidrequest.device.ua should have been \"bar\". Got %s", bidReq.Device.UA)
	}
}

func TestAuctionTypeDefault(t *testing.T) {
	bidReq := &openrtb.BidRequest{}
	setAuctionTypeImplicitly(bidReq)

	if bidReq.AT != 1 {
		t.Errorf("Expected request.at to be 1. Got %d", bidReq.AT)
	}
}

func TestImplicitIPsEndToEnd(t *testing.T) {
	testCases := []struct {
		description         string
		reqJSONFile         string
		xForwardedForHeader string
		privateNetworksIPv4 []net.IPNet
		privateNetworksIPv6 []net.IPNet
		expectedDeviceIPv4  string
		expectedDeviceIPv6  string
	}{
		{
			description:         "IPv4",
			reqJSONFile:         "site.json",
			xForwardedForHeader: "1.1.1.1",
			expectedDeviceIPv4:  "1.1.1.1",
		},
		{
			description:         "IPv6",
			reqJSONFile:         "site.json",
			xForwardedForHeader: "1111::",
			expectedDeviceIPv6:  "1111::",
		},
		{
			description:         "IPv4 - Defined In Request",
			reqJSONFile:         "site-has-ipv4.json",
			xForwardedForHeader: "1.1.1.1",
			expectedDeviceIPv4:  "8.8.8.8", // Hardcoded value in test file.
		},
		{
			description:         "IPv6 - Defined In Request",
			reqJSONFile:         "site-has-ipv6.json",
			xForwardedForHeader: "1111::",
			expectedDeviceIPv6:  "8888::", // Hardcoded value in test file.
		},
		{
			description:         "IPv4 - Defined In Request - Private Network",
			reqJSONFile:         "site-has-ipv4.json",
			xForwardedForHeader: "1.1.1.1",
			privateNetworksIPv4: []net.IPNet{{IP: net.IP{8, 8, 8, 0}, Mask: net.CIDRMask(24, 32)}}, // Hardcoded value in test file.
			expectedDeviceIPv4:  "1.1.1.1",
		},
		{
			description:         "IPv6 - Defined In Request - Private Network",
			reqJSONFile:         "site-has-ipv6.json",
			xForwardedForHeader: "1111::",
			privateNetworksIPv6: []net.IPNet{{IP: net.ParseIP("8800::"), Mask: net.CIDRMask(8, 128)}}, // Hardcoded value in test file.
			expectedDeviceIPv6:  "1111::",
		},
	}

	metrics := pbsmetrics.NewMetrics(metrics.NewRegistry(), openrtb_ext.BidderList(), config.DisabledMetrics{})
	for _, test := range testCases {
		exchange := &nobidExchange{}
		cfg := &config.Configuration{
			MaxRequestSize: maxSize,
			RequestValidation: config.RequestValidation{
				IPv4PrivateNetworksParsed: test.privateNetworksIPv4,
				IPv6PrivateNetworksParsed: test.privateNetworksIPv6,
			},
		}
		endpoint, _ := NewEndpoint(exchange, newParamsValidator(t), &mockStoredReqFetcher{}, empty_fetcher.EmptyFetcher{}, cfg, metrics, analyticsConf.NewPBSAnalytics(&config.Analytics{}), map[string]string{}, []byte{}, openrtb_ext.BidderMap)

		httpReq := httptest.NewRequest("POST", "/openrtb2/auction", strings.NewReader(validRequest(t, test.reqJSONFile)))
		httpReq.Header.Set("X-Forwarded-For", test.xForwardedForHeader)

		endpoint(httptest.NewRecorder(), httpReq, nil)

		result := exchange.gotRequest
		if !assert.NotEmpty(t, result, test.description+"Request received by the exchange.") {
			t.FailNow()
		}
		assert.Equal(t, test.expectedDeviceIPv4, result.Device.IP, test.description+":ipv4")
		assert.Equal(t, test.expectedDeviceIPv6, result.Device.IPv6, test.description+":ipv6")
	}
}

func TestImplicitDNT(t *testing.T) {
	var (
		disabled int8 = 0
		enabled  int8 = 1
	)
	testCases := []struct {
		description     string
		dntHeader       string
		request         openrtb.BidRequest
		expectedRequest openrtb.BidRequest
	}{
		{
			description:     "Device Missing - Not Set In Header",
			dntHeader:       "",
			request:         openrtb.BidRequest{},
			expectedRequest: openrtb.BidRequest{},
		},
		{
			description: "Device Missing - Set To 0 In Header",
			dntHeader:   "0",
			request:     openrtb.BidRequest{},
			expectedRequest: openrtb.BidRequest{
				Device: &openrtb.Device{
					DNT: &disabled,
				},
			},
		},
		{
			description: "Device Missing - Set To 1 In Header",
			dntHeader:   "1",
			request:     openrtb.BidRequest{},
			expectedRequest: openrtb.BidRequest{
				Device: &openrtb.Device{
					DNT: &enabled,
				},
			},
		},
		{
			description: "Not Set In Request - Not Set In Header",
			dntHeader:   "",
			request: openrtb.BidRequest{
				Device: &openrtb.Device{},
			},
			expectedRequest: openrtb.BidRequest{
				Device: &openrtb.Device{},
			},
		},
		{
			description: "Not Set In Request - Set To 0 In Header",
			dntHeader:   "0",
			request: openrtb.BidRequest{
				Device: &openrtb.Device{},
			},
			expectedRequest: openrtb.BidRequest{
				Device: &openrtb.Device{
					DNT: &disabled,
				},
			},
		},
		{
			description: "Not Set In Request - Set To 1 In Header",
			dntHeader:   "1",
			request: openrtb.BidRequest{
				Device: &openrtb.Device{},
			},
			expectedRequest: openrtb.BidRequest{
				Device: &openrtb.Device{
					DNT: &enabled,
				},
			},
		},
		{
			description: "Set In Request - Not Set In Header",
			dntHeader:   "",
			request: openrtb.BidRequest{
				Device: &openrtb.Device{
					DNT: &enabled,
				},
			},
			expectedRequest: openrtb.BidRequest{
				Device: &openrtb.Device{
					DNT: &enabled,
				},
			},
		},
		{
			description: "Set In Request - Set To 0 In Header",
			dntHeader:   "0",
			request: openrtb.BidRequest{
				Device: &openrtb.Device{
					DNT: &enabled,
				},
			},
			expectedRequest: openrtb.BidRequest{
				Device: &openrtb.Device{
					DNT: &enabled,
				},
			},
		},
		{
			description: "Set In Request - Set To 1 In Header",
			dntHeader:   "1",
			request: openrtb.BidRequest{
				Device: &openrtb.Device{
					DNT: &enabled,
				},
			},
			expectedRequest: openrtb.BidRequest{
				Device: &openrtb.Device{
					DNT: &enabled,
				},
			},
		},
	}

	for _, test := range testCases {
		httpReq := httptest.NewRequest("POST", "/openrtb2/auction", nil)
		httpReq.Header.Set("DNT", test.dntHeader)
		setDoNotTrackImplicitly(httpReq, &test.request)
		assert.Equal(t, test.expectedRequest, test.request)
	}
}

func TestImplicitDNTEndToEnd(t *testing.T) {
	var (
		disabled int8 = 0
		enabled  int8 = 1
	)
	testCases := []struct {
		description string
		reqJSONFile string
		dntHeader   string
		expectedDNT *int8
	}{
		{
			description: "Not Set In Request - Not Set In Header",
			reqJSONFile: "site.json",
			dntHeader:   "",
			expectedDNT: nil,
		},
		{
			description: "Not Set In Request - Set To 0 In Header",
			reqJSONFile: "site.json",
			dntHeader:   "0",
			expectedDNT: &disabled,
		},
		{
			description: "Not Set In Request - Set To 1 In Header",
			reqJSONFile: "site.json",
			dntHeader:   "1",
			expectedDNT: &enabled,
		},
		{
			description: "Set In Request - Not Set In Header",
			reqJSONFile: "site-has-dnt.json",
			dntHeader:   "",
			expectedDNT: &enabled, // Hardcoded value in test file.
		},
		{
			description: "Set In Request - Not Overwritten By Header",
			reqJSONFile: "site-has-dnt.json",
			dntHeader:   "0",
			expectedDNT: &enabled, // Hardcoded value in test file.
		},
	}

	metrics := pbsmetrics.NewMetrics(metrics.NewRegistry(), openrtb_ext.BidderList(), config.DisabledMetrics{})
	for _, test := range testCases {
		exchange := &nobidExchange{}
		endpoint, _ := NewEndpoint(exchange, newParamsValidator(t), &mockStoredReqFetcher{}, empty_fetcher.EmptyFetcher{}, &config.Configuration{MaxRequestSize: maxSize}, metrics, analyticsConf.NewPBSAnalytics(&config.Analytics{}), map[string]string{}, []byte{}, openrtb_ext.BidderMap)

		httpReq := httptest.NewRequest("POST", "/openrtb2/auction", strings.NewReader(validRequest(t, test.reqJSONFile)))
		httpReq.Header.Set("DNT", test.dntHeader)

		endpoint(httptest.NewRecorder(), httpReq, nil)

		result := exchange.gotRequest
		if !assert.NotEmpty(t, result, test.description+"Request received by the exchange.") {
			t.FailNow()
		}
		assert.Equal(t, test.expectedDNT, result.Device.DNT, test.description+":dnt")
	}
}
func TestImplicitSecure(t *testing.T) {
	httpReq := httptest.NewRequest("POST", "/openrtb2/auction", strings.NewReader(validRequest(t, "site.json")))
	httpReq.Header.Set(http.CanonicalHeaderKey("X-Forwarded-Proto"), "https")

	imps := []openrtb.Imp{
		{},
		{},
	}
	setImpsImplicitly(httpReq, imps)
	for _, imp := range imps {
		if imp.Secure == nil || *imp.Secure != 1 {
			t.Errorf("imp.Secure should be set to 1 if the request is https. Got %#v", imp.Secure)
		}
	}
}

func TestRefererParsing(t *testing.T) {
	httpReq := httptest.NewRequest("POST", "/openrtb2/auction", strings.NewReader(validRequest(t, "site.json")))
	httpReq.Header.Set("Referer", "http://test.mysite.com")
	bidReq := &openrtb.BidRequest{}

	setSiteImplicitly(httpReq, bidReq)

	if bidReq.Site == nil {
		t.Fatalf("bidrequest.site should not be nil.")
	}

	if bidReq.Site.Domain != "mysite.com" {
		t.Errorf("Bad bidrequest.site.domain. Expected mysite.com, got %s", bidReq.Site.Domain)
	}
	if bidReq.Site.Page != "http://test.mysite.com" {
		t.Errorf("Bad bidrequest.site.page. Expected mysite.com, got %s", bidReq.Site.Page)
	}
}

// Test the stored request functionality
func TestStoredRequests(t *testing.T) {
	// NewMetrics() will create a new go_metrics MetricsEngine, bypassing the need for a crafted configuration set to support it.
	// As a side effect this gives us some coverage of the go_metrics piece of the metrics engine.
	metrics := pbsmetrics.NewMetrics(metrics.NewRegistry(), openrtb_ext.BidderList(), config.DisabledMetrics{})
	deps := &endpointDeps{
		&nobidExchange{},
		newParamsValidator(t),
		&mockStoredReqFetcher{},
		empty_fetcher.EmptyFetcher{},
		empty_fetcher.EmptyFetcher{},
		&config.Configuration{MaxRequestSize: maxSize},
		metrics,
		analyticsConf.NewPBSAnalytics(&config.Analytics{}),
		map[string]string{},
		false,
		[]byte{},
		openrtb_ext.BidderMap,
		nil,
		nil,
		hardcodedResponseIPValidator{response: true},
	}

	for i, requestData := range testStoredRequests {
		newRequest, errList := deps.processStoredRequests(context.Background(), json.RawMessage(requestData))
		if len(errList) != 0 {
			for _, err := range errList {
				if err != nil {
					t.Errorf("processStoredRequests Error: %s", err.Error())
				} else {
					t.Error("processStoredRequests Error: received nil error")
				}
			}
		}
		expectJson := json.RawMessage(testFinalRequests[i])
		if !jsonpatch.Equal(newRequest, expectJson) {
			t.Errorf("Error in processStoredRequests, test %d failed on compare\nFound:\n%s\nExpected:\n%s", i, string(newRequest), string(expectJson))
		}
	}
}

// TestOversizedRequest makes sure we behave properly when the request size exceeds the configured max.
func TestOversizedRequest(t *testing.T) {
	reqBody := validRequest(t, "site.json")
	deps := &endpointDeps{
		&nobidExchange{},
		newParamsValidator(t),
		&mockStoredReqFetcher{},
		empty_fetcher.EmptyFetcher{},
		empty_fetcher.EmptyFetcher{},
		&config.Configuration{MaxRequestSize: int64(len(reqBody) - 1)},
		pbsmetrics.NewMetrics(metrics.NewRegistry(), openrtb_ext.BidderList(), config.DisabledMetrics{}),
		analyticsConf.NewPBSAnalytics(&config.Analytics{}),
		map[string]string{},
		false,
		[]byte{},
		openrtb_ext.BidderMap,
		nil,
		nil,
		hardcodedResponseIPValidator{response: true},
	}

	req := httptest.NewRequest("POST", "/openrtb2/auction", strings.NewReader(reqBody))
	recorder := httptest.NewRecorder()

	deps.Auction(recorder, req, nil)

	if recorder.Code != http.StatusBadRequest {
		t.Errorf("Endpoint should return a 400 if the request exceeds the size max.")
	}

	if bytesRead, err := req.Body.Read(make([]byte, 1)); bytesRead != 0 || err != io.EOF {
		t.Errorf("The request body should still be fully read.")
	}
}

// TestRequestSizeEdgeCase makes sure we behave properly when the request size *equals* the configured max.
func TestRequestSizeEdgeCase(t *testing.T) {
	reqBody := validRequest(t, "site.json")
	deps := &endpointDeps{
		&nobidExchange{},
		newParamsValidator(t),
		&mockStoredReqFetcher{},
		empty_fetcher.EmptyFetcher{},
		empty_fetcher.EmptyFetcher{},
		&config.Configuration{MaxRequestSize: int64(len(reqBody))},
		pbsmetrics.NewMetrics(metrics.NewRegistry(), openrtb_ext.BidderList(), config.DisabledMetrics{}),
		analyticsConf.NewPBSAnalytics(&config.Analytics{}),
		map[string]string{},
		false,
		[]byte{},
		openrtb_ext.BidderMap,
		nil,
		nil,
		hardcodedResponseIPValidator{response: true},
	}

	req := httptest.NewRequest("POST", "/openrtb2/auction", strings.NewReader(reqBody))
	recorder := httptest.NewRecorder()

	deps.Auction(recorder, req, nil)

	if recorder.Code != http.StatusOK {
		t.Errorf("Endpoint should return a 200 if the request equals the size max.")
	}

	if bytesRead, err := req.Body.Read(make([]byte, 1)); bytesRead != 0 || err != io.EOF {
		t.Errorf("The request body should have been read to completion.")
	}
}

// TestNoEncoding prevents #231.
func TestNoEncoding(t *testing.T) {
	endpoint, _ := NewEndpoint(
		&mockExchange{},
		newParamsValidator(t),
		&mockStoredReqFetcher{},
		empty_fetcher.EmptyFetcher{},
		&config.Configuration{MaxRequestSize: maxSize},
		pbsmetrics.NewMetrics(metrics.NewRegistry(), openrtb_ext.BidderList(), config.DisabledMetrics{}),
		analyticsConf.NewPBSAnalytics(&config.Analytics{}),
		map[string]string{},
		[]byte{},
		openrtb_ext.BidderMap,
	)
	request := httptest.NewRequest("POST", "/openrtb2/auction", strings.NewReader(validRequest(t, "site.json")))
	recorder := httptest.NewRecorder()
	endpoint(recorder, request, nil)

	if !strings.Contains(recorder.Body.String(), "<script></script>") {
		t.Errorf("The Response from the exchange should not be html-encoded")
	}
}

// TestTimeoutParser makes sure we parse tmax properly.
func TestTimeoutParser(t *testing.T) {
	reqJson := json.RawMessage(`{"tmax":22}`)
	timeout := parseTimeout(reqJson, 11*time.Millisecond)
	if timeout != 22*time.Millisecond {
		t.Errorf("Failed to parse tmax properly. Expected %d, got %d", 22*time.Millisecond, timeout)
	}
}

func TestImplicitAMPNoExt(t *testing.T) {
	httpReq, err := http.NewRequest("POST", "/openrtb2/auction", strings.NewReader(validRequest(t, "site.json")))
	if !assert.NoError(t, err) {
		return
	}

	bidReq := openrtb.BidRequest{
		Site: &openrtb.Site{},
	}
	setSiteImplicitly(httpReq, &bidReq)
	assert.JSONEq(t, `{"amp":0}`, string(bidReq.Site.Ext))
}

func TestImplicitAMPOtherExt(t *testing.T) {
	httpReq, err := http.NewRequest("POST", "/openrtb2/auction", strings.NewReader(validRequest(t, "site.json")))
	if !assert.NoError(t, err) {
		return
	}

	bidReq := openrtb.BidRequest{
		Site: &openrtb.Site{
			Ext: json.RawMessage(`{"other":true}`),
		},
	}
	setSiteImplicitly(httpReq, &bidReq)
	assert.JSONEq(t, `{"amp":0,"other":true}`, string(bidReq.Site.Ext))
}

func TestExplicitAMP(t *testing.T) {
	httpReq, err := http.NewRequest("POST", "/openrtb2/auction", strings.NewReader(validRequest(t, "site-amp.json")))
	if !assert.NoError(t, err) {
		return
	}

	bidReq := openrtb.BidRequest{
		Site: &openrtb.Site{
			Ext: json.RawMessage(`{"amp":1}`),
		},
	}
	setSiteImplicitly(httpReq, &bidReq)
	assert.JSONEq(t, `{"amp":1}`, string(bidReq.Site.Ext))
}

// TestContentType prevents #328
func TestContentType(t *testing.T) {
	endpoint, _ := NewEndpoint(
		&mockExchange{},
		newParamsValidator(t),
		&mockStoredReqFetcher{},
		empty_fetcher.EmptyFetcher{},
		&config.Configuration{MaxRequestSize: maxSize},
		pbsmetrics.NewMetrics(metrics.NewRegistry(), openrtb_ext.BidderList(), config.DisabledMetrics{}),
		analyticsConf.NewPBSAnalytics(&config.Analytics{}),
		map[string]string{},
		[]byte{},
		openrtb_ext.BidderMap,
	)
	request := httptest.NewRequest("POST", "/openrtb2/auction", strings.NewReader(validRequest(t, "site.json")))
	recorder := httptest.NewRecorder()
	endpoint(recorder, request, nil)

	if recorder.Header().Get("Content-Type") != "application/json" {
		t.Errorf("Content-Type should be application/json. Got %s", recorder.Header().Get("Content-Type"))
	}
}

<<<<<<< HEAD
// TestDisabledBidder makes sure we pass when encountering a disabled bidder in the configuration.
func TestDisabledBidder(t *testing.T) {
	reqData, err := ioutil.ReadFile("sample-requests/invalid-whole/unknown-bidder.json")
	if err != nil {
		t.Fatalf("Failed to fetch a valid request: %v", err)
	}
	reqBody := string(getRequestPayload(t, reqData))

	deps := &endpointDeps{
		&nobidExchange{},
		newParamsValidator(t),
		&mockStoredReqFetcher{},
		empty_fetcher.EmptyFetcher{},
		empty_fetcher.EmptyFetcher{},
		&config.Configuration{
			MaxRequestSize: int64(len(reqBody)),
		},
		pbsmetrics.NewMetrics(metrics.NewRegistry(), openrtb_ext.BidderList(), config.DisabledMetrics{}),
		analyticsConf.NewPBSAnalytics(&config.Analytics{}),
		map[string]string{"unknownbidder": "The bidder 'unknownbidder' has been disabled."},
		false,
		[]byte{},
		openrtb_ext.BidderMap,
		nil,
		nil,
		hardcodedResponseIPValidator{response: true},
	}

	req := httptest.NewRequest("POST", "/openrtb2/auction", strings.NewReader(reqBody))
	recorder := httptest.NewRecorder()

	deps.Auction(recorder, req, nil)

	if recorder.Code != http.StatusOK {
		t.Errorf("Endpoint should return a 200 if the unknown bidder was disabled.")
	}

	if bytesRead, err := req.Body.Read(make([]byte, 1)); bytesRead != 0 || err != io.EOF {
		t.Errorf("The request body should have been read to completion.")
	}
}

=======
>>>>>>> f141c491
func TestValidateImpExt(t *testing.T) {
	testCases := []struct {
		description    string
		impExt         json.RawMessage
		expectedImpExt string
		expectedErrs   []error
	}{
		{
			description:    "Empty",
			impExt:         nil,
			expectedImpExt: "",
			expectedErrs:   []error{errors.New("request.imp[0].ext is required")},
		},
		{
			description:    "Valid Bidder",
			impExt:         json.RawMessage(`{"appnexus":{"placement_id":555}}`),
			expectedImpExt: `{"appnexus":{"placement_id":555}}`,
			expectedErrs:   []error{},
		},
		{
			description:    "Valid Bidder + Disabled Bidder",
			impExt:         json.RawMessage(`{"appnexus":{"placement_id":555},"unknownbidder":{"foo":"bar"}}`),
			expectedImpExt: `{"appnexus":{"placement_id":555}}`,
			expectedErrs:   []error{&errortypes.BidderTemporarilyDisabled{Message: "The bidder 'unknownbidder' has been disabled."}},
		},
		{
			description:    "Valid Bidder + Disabled Bidder + First Party Data Context",
			impExt:         json.RawMessage(`{"appnexus":{"placement_id":555},"unknownbidder":{"foo":"bar"},"context":{"data":{"keywords":"prebid server example"}}}`),
			expectedImpExt: `{"appnexus":{"placement_id":555},"context":{"data":{"keywords":"prebid server example"}}}`,
			expectedErrs:   []error{&errortypes.BidderTemporarilyDisabled{Message: "The bidder 'unknownbidder' has been disabled."}},
		},
		{
			description:    "Valid Bidder + First Party Data Context",
			impExt:         json.RawMessage(`{"appnexus":{"placement_id":555},"context":{"data":{"keywords":"prebid server example"}}}`),
			expectedImpExt: `{"appnexus":{"placement_id":555},"context":{"data":{"keywords":"prebid server example"}}}`,
			expectedErrs:   []error{},
		},
		{
			description:    "Valid Prebid Ext Bidder",
			impExt:         json.RawMessage(`{"prebid":{"bidder":{"appnexus":{"placement_id":555}}}}`),
			expectedImpExt: `{"prebid":{"bidder":{"appnexus":{"placement_id":555}}}}`,
			expectedErrs:   []error{},
			// request.imp[x].ext.prebid.bidder.{biddername} is only promoted/copied to request.ext.{biddername} if there is at least one disabled bidder.
		},
		{
			description:    "Valid Prebid Ext Bidder + First Party Data Context",
			impExt:         json.RawMessage(`{"prebid":{"bidder":{"appnexus":{"placement_id":555}}} ,"context":{"data":{"keywords":"prebid server example"}}}`),
			expectedImpExt: `{"prebid":{"bidder":{"appnexus":{"placement_id":555}}},"context":{"data":{"keywords":"prebid server example"}}}`,
			expectedErrs:   []error{},
			// request.imp[x].ext.prebid.bidder.{biddername} is only promoted/copied to request.ext.{biddername} if there is at least one disabled bidder.
		},
		{
			description:    "Valid Prebid Ext Bidder + Disabled Bidder",
			impExt:         json.RawMessage(`{"prebid":{"bidder":{"appnexus":{"placement_id":555},"unknownbidder":{"foo":"bar"}}}}`),
			expectedImpExt: `{"prebid":{"bidder":{"appnexus":{"placement_id": 555},"unknownbidder":{"foo":"bar"}}},"appnexus":{"placement_id":555}}`,
			expectedErrs:   []error{&errortypes.BidderTemporarilyDisabled{Message: "The bidder 'unknownbidder' has been disabled."}},
			// request.imp[x].ext.prebid.bidder.{biddername} disabled bidders are not removed. if there is a disabled bidder, the valid ones are promoted/copied to request.ext.{biddername}.
		},
		{
			description:    "Valid Prebid Ext Bidder + Disabled Bidder + First Party Data Context",
			impExt:         json.RawMessage(`{"prebid":{"bidder":{"appnexus":{"placement_id":555},"unknownbidder":{"foo":"bar"}}},"context":{"data":{"keywords":"prebid server example"}}}`),
			expectedImpExt: `{"prebid":{"bidder":{"appnexus":{"placement_id": 555},"unknownbidder":{"foo":"bar"}}},"appnexus":{"placement_id":555},"context":{"data":{"keywords":"prebid server example"}}}`,
			expectedErrs:   []error{&errortypes.BidderTemporarilyDisabled{Message: "The bidder 'unknownbidder' has been disabled."}},
			// request.imp[x].ext.prebid.bidder.{biddername} disabled bidders are not removed. if there is a disabled bidder, the valid ones are promoted/copied to request.ext.{biddername}.
		},
	}

	deps := &endpointDeps{
		&nobidExchange{},
		newParamsValidator(t),
		&mockStoredReqFetcher{},
		empty_fetcher.EmptyFetcher{},
		empty_fetcher.EmptyFetcher{},
		&config.Configuration{MaxRequestSize: int64(8096)},
		pbsmetrics.NewMetrics(metrics.NewRegistry(), openrtb_ext.BidderList(), config.DisabledMetrics{}),
		analyticsConf.NewPBSAnalytics(&config.Analytics{}),
		map[string]string{"unknownbidder": "The bidder 'unknownbidder' has been disabled."},
		false,
		[]byte{},
		openrtb_ext.BidderMap,
		nil,
		nil,
		hardcodedResponseIPValidator{response: true},
	}

	for _, test := range testCases {
		imp := &openrtb.Imp{Ext: test.impExt}

		errs := deps.validateImpExt(imp, nil, 0)

		if len(test.expectedImpExt) > 0 {
			assert.JSONEq(t, test.expectedImpExt, string(imp.Ext))
		} else {
			assert.Empty(t, imp.Ext)
		}
		assert.Equal(t, test.expectedErrs, errs)
	}
}

func validRequest(t *testing.T, filename string) string {
	requestData, err := ioutil.ReadFile("sample-requests/valid-whole/supplementary/" + filename)
	if err != nil {
		t.Fatalf("Failed to fetch a valid request: %v", err)
	}
	testBidRequest, _, _, err := jsonparser.Get(requestData, "mockBidRequest")
	assert.NoError(t, err, "Error jsonparsing root.mockBidRequest from file %s. Desc: %v.", filename, err)

	return string(testBidRequest)
}

func TestCurrencyTrunc(t *testing.T) {
	deps := &endpointDeps{
		&nobidExchange{},
		newParamsValidator(t),
		&mockStoredReqFetcher{},
		empty_fetcher.EmptyFetcher{},
		empty_fetcher.EmptyFetcher{},
		&config.Configuration{},
		pbsmetrics.NewMetrics(metrics.NewRegistry(), openrtb_ext.BidderList(), config.DisabledMetrics{}),
		analyticsConf.NewPBSAnalytics(&config.Analytics{}),
		map[string]string{},
		false,
		[]byte{},
		openrtb_ext.BidderMap,
		nil,
		nil,
		hardcodedResponseIPValidator{response: true},
	}

	ui := uint64(1)
	req := openrtb.BidRequest{
		ID: "someID",
		Imp: []openrtb.Imp{
			{
				ID: "imp-ID",
				Banner: &openrtb.Banner{
					W: &ui,
					H: &ui,
				},
				Ext: json.RawMessage("{\"appnexus\": {\"placementId\": 5667}}"),
			},
		},
		Site: &openrtb.Site{
			ID: "myID",
		},
		Cur: []string{"USD", "EUR"},
	}

	errL := deps.validateRequest(&req)

	expectedError := errortypes.Warning{Message: "A prebid request can only process one currency. Taking the first currency in the list, USD, as the active currency"}
	assert.ElementsMatch(t, errL, []error{&expectedError})
}

func TestCCPAInvalid(t *testing.T) {
	deps := &endpointDeps{
		&nobidExchange{},
		newParamsValidator(t),
		&mockStoredReqFetcher{},
		empty_fetcher.EmptyFetcher{},
		empty_fetcher.EmptyFetcher{},
		&config.Configuration{},
		pbsmetrics.NewMetrics(metrics.NewRegistry(), openrtb_ext.BidderList(), config.DisabledMetrics{}),
		analyticsConf.NewPBSAnalytics(&config.Analytics{}),
		map[string]string{},
		false,
		[]byte{},
		openrtb_ext.BidderMap,
		nil,
		nil,
		hardcodedResponseIPValidator{response: true},
	}

	ui := uint64(1)
	req := openrtb.BidRequest{
		ID: "someID",
		Imp: []openrtb.Imp{
			{
				ID: "imp-ID",
				Banner: &openrtb.Banner{
					W: &ui,
					H: &ui,
				},
				Ext: json.RawMessage(`{"appnexus": {"placementId": 5667}}`),
			},
		},
		Site: &openrtb.Site{
			ID: "myID",
		},
		Regs: &openrtb.Regs{
			Ext: json.RawMessage(`{"us_privacy":"invalid by length"}`),
		},
	}

	errL := deps.validateRequest(&req)

	expectedWarning := errortypes.InvalidPrivacyConsent{Message: "CCPA consent is invalid and will be ignored. (request.regs.ext.us_privacy must contain 4 characters)"}
	assert.ElementsMatch(t, errL, []error{&expectedWarning})

	assert.Empty(t, req.Regs.Ext, "Invalid Consent Removed From Request")
}

func TestNoSaleInvalid(t *testing.T) {
	deps := &endpointDeps{
		&nobidExchange{},
		newParamsValidator(t),
		&mockStoredReqFetcher{},
		empty_fetcher.EmptyFetcher{},
		empty_fetcher.EmptyFetcher{},
		&config.Configuration{},
		pbsmetrics.NewMetrics(metrics.NewRegistry(), openrtb_ext.BidderList(), config.DisabledMetrics{}),
		analyticsConf.NewPBSAnalytics(&config.Analytics{}),
		map[string]string{},
		false,
		[]byte{},
		openrtb_ext.BidderMap,
		nil,
		nil,
		hardcodedResponseIPValidator{response: true},
	}

	ui := uint64(1)
	req := openrtb.BidRequest{
		ID: "someID",
		Imp: []openrtb.Imp{
			{
				ID: "imp-ID",
				Banner: &openrtb.Banner{
					W: &ui,
					H: &ui,
				},
				Ext: json.RawMessage(`{"appnexus": {"placementId": 5667}}`),
			},
		},
		Site: &openrtb.Site{
			ID: "myID",
		},
		Regs: &openrtb.Regs{
			Ext: json.RawMessage(`{"us_privacy":"1NYN"}`),
		},
		Ext: json.RawMessage(`{"prebid":{"nosale":["*", "appnexus"]}}`),
	}

	errL := deps.validateRequest(&req)

	expectedError := errors.New("request.ext.prebid.nosale is invalid: can only specify all bidders if no other bidders are provided")
	assert.ElementsMatch(t, errL, []error{expectedError})
}

func TestValidateSourceTID(t *testing.T) {
	cfg := &config.Configuration{
		AutoGenSourceTID: true,
	}

	deps := &endpointDeps{
		&nobidExchange{},
		newParamsValidator(t),
		&mockStoredReqFetcher{},
		empty_fetcher.EmptyFetcher{},
		empty_fetcher.EmptyFetcher{},
		cfg,
		pbsmetrics.NewMetrics(metrics.NewRegistry(), openrtb_ext.BidderList(), config.DisabledMetrics{}),
		analyticsConf.NewPBSAnalytics(&config.Analytics{}),
		map[string]string{},
		false,
		[]byte{},
		openrtb_ext.BidderMap,
		nil,
		nil,
		hardcodedResponseIPValidator{response: true},
	}

	ui := uint64(1)
	req := openrtb.BidRequest{
		ID: "someID",
		Imp: []openrtb.Imp{
			{
				ID: "imp-ID",
				Banner: &openrtb.Banner{
					W: &ui,
					H: &ui,
				},
				Ext: json.RawMessage(`{"appnexus": {"placementId": 5667}}`),
			},
		},
		Site: &openrtb.Site{
			ID: "myID",
		},
		Regs: &openrtb.Regs{
			Ext: json.RawMessage(`{"us_privacy":"invalid by length"}`),
		},
	}

	deps.validateRequest(&req)
	assert.NotEmpty(t, req.Source.TID, "Expected req.Source.TID to be filled with a randomly generated UID")
}

func TestSChainInvalid(t *testing.T) {
	deps := &endpointDeps{
		&nobidExchange{},
		newParamsValidator(t),
		&mockStoredReqFetcher{},
		empty_fetcher.EmptyFetcher{},
		empty_fetcher.EmptyFetcher{},
		&config.Configuration{},
		pbsmetrics.NewMetrics(metrics.NewRegistry(), openrtb_ext.BidderList(), config.DisabledMetrics{}),
		analyticsConf.NewPBSAnalytics(&config.Analytics{}),
		map[string]string{},
		false,
		[]byte{},
		openrtb_ext.BidderMap,
		nil,
		nil,
		hardcodedResponseIPValidator{response: true},
	}

	ui := uint64(1)
	req := openrtb.BidRequest{
		ID: "someID",
		Imp: []openrtb.Imp{
			{
				ID: "imp-ID",
				Banner: &openrtb.Banner{
					W: &ui,
					H: &ui,
				},
				Ext: json.RawMessage(`{"appnexus": {"placementId": 5667}}`),
			},
		},
		Site: &openrtb.Site{
			ID: "myID",
		},
		Regs: &openrtb.Regs{
			Ext: json.RawMessage(`{"us_privacy":"abcd"}`),
		},
		Ext: json.RawMessage(`{"prebid":{"schains":[{"bidders":["appnexus"],"schain":{"complete":1,"nodes":[{"asi":"directseller1.com","sid":"00001","rid":"BidRequest1","hp":1}],"ver":"1.0"}}, {"bidders":["appnexus"],"schain":{"complete":1,"nodes":[{"asi":"directseller2.com","sid":"00002","rid":"BidRequest2","hp":1}],"ver":"1.0"}}]}}`),
	}

	errL := deps.validateRequest(&req)

	expectedError := fmt.Errorf("request.ext.prebid.schains contains multiple schains for bidder appnexus; it must contain no more than one per bidder.")
	assert.ElementsMatch(t, errL, []error{expectedError})
}

func TestGetAccountID(t *testing.T) {
	testPubID := "test-pub"
	testParentAccount := "test-account"
	testPubExt := openrtb_ext.ExtPublisher{
		Prebid: &openrtb_ext.ExtPublisherPrebid{
			ParentAccount: &testParentAccount,
		},
	}
	testPubExtJSON, err := json.Marshal(testPubExt)
	assert.NoError(t, err)

	testCases := []struct {
		description   string
		pub           *openrtb.Publisher
		expectedAccID string
	}{
		{
			description: "Publisher.ID and Publisher.Ext.Prebid.ParentAccount both present",
			pub: &openrtb.Publisher{
				ID:  testPubID,
				Ext: testPubExtJSON,
			},
			expectedAccID: testParentAccount,
		},
		{
			description: "Only Publisher.Ext.Prebid.ParentAccount present",
			pub: &openrtb.Publisher{
				ID:  "",
				Ext: testPubExtJSON,
			},
			expectedAccID: testParentAccount,
		},
		{
			description: "Only Publisher.ID present",
			pub: &openrtb.Publisher{
				ID: testPubID,
			},
			expectedAccID: testPubID,
		},
		{
			description:   "Neither Publisher.ID or Publisher.Ext.Prebid.ParentAccount present",
			pub:           &openrtb.Publisher{},
			expectedAccID: pbsmetrics.PublisherUnknown,
		},
		{
			description:   "Publisher is nil",
			pub:           nil,
			expectedAccID: pbsmetrics.PublisherUnknown,
		},
	}

	for _, test := range testCases {
		acc := getAccountID(test.pub)
		assert.Equal(t, test.expectedAccID, acc, "getAccountID should return expected account for test case: %s", test.description)
	}
}

func TestSanitizeRequest(t *testing.T) {
	testCases := []struct {
		description  string
		req          *openrtb.BidRequest
		ipValidator  iputil.IPValidator
		expectedIPv4 string
		expectedIPv6 string
	}{
		{
			description: "Empty",
			req: &openrtb.BidRequest{
				Device: &openrtb.Device{
					IP:   "",
					IPv6: "",
				},
			},
			expectedIPv4: "",
			expectedIPv6: "",
		},
		{
			description: "Valid",
			req: &openrtb.BidRequest{
				Device: &openrtb.Device{
					IP:   "1.1.1.1",
					IPv6: "1111::",
				},
			},
			ipValidator:  hardcodedResponseIPValidator{response: true},
			expectedIPv4: "1.1.1.1",
			expectedIPv6: "1111::",
		},
		{
			description: "Invalid",
			req: &openrtb.BidRequest{
				Device: &openrtb.Device{
					IP:   "1.1.1.1",
					IPv6: "1111::",
				},
			},
			ipValidator:  hardcodedResponseIPValidator{response: false},
			expectedIPv4: "",
			expectedIPv6: "",
		},
		{
			description: "Invalid - Wrong IP Types",
			req: &openrtb.BidRequest{
				Device: &openrtb.Device{
					IP:   "1111::",
					IPv6: "1.1.1.1",
				},
			},
			ipValidator:  hardcodedResponseIPValidator{response: true},
			expectedIPv4: "",
			expectedIPv6: "",
		},
		{
			description: "Malformed",
			req: &openrtb.BidRequest{
				Device: &openrtb.Device{
					IP:   "malformed",
					IPv6: "malformed",
				},
			},
			expectedIPv4: "",
			expectedIPv6: "",
		},
	}

	for _, test := range testCases {
		sanitizeRequest(test.req, test.ipValidator)
		assert.Equal(t, test.expectedIPv4, test.req.Device.IP, test.description+":ipv4")
		assert.Equal(t, test.expectedIPv6, test.req.Device.IPv6, test.description+":ipv6")
	}
}

func TestValidateAndFillSourceTID(t *testing.T) {
	testTID := "some-tid"
	testCases := []struct {
		description   string
		req           *openrtb.BidRequest
		expectRandTID bool
		expectedTID   string
	}{
		{
			description:   "req.Source not present. Expecting a randomly generated TID value",
			req:           &openrtb.BidRequest{},
			expectRandTID: true,
		},
		{
			description: "req.Source.TID not present. Expecting a randomly generated TID value",
			req: &openrtb.BidRequest{
				Source: &openrtb.Source{},
			},
			expectRandTID: true,
		},
		{
			description: "req.Source.TID present. Expecting no change",
			req: &openrtb.BidRequest{
				Source: &openrtb.Source{
					TID: testTID,
				},
			},
			expectRandTID: false,
			expectedTID:   testTID,
		},
	}

	for _, test := range testCases {
		_ = validateAndFillSourceTID(test.req)
		if test.expectRandTID {
			assert.NotEmpty(t, test.req.Source.TID, test.description)
			assert.NotEqual(t, test.expectedTID, test.req.Source.TID, test.description)
		} else {
			assert.Equal(t, test.expectedTID, test.req.Source.TID, test.description)
		}
	}
}

// nobidExchange is a well-behaved exchange which always bids "no bid".
type nobidExchange struct {
	gotRequest *openrtb.BidRequest
}

func (e *nobidExchange) HoldAuction(ctx context.Context, r exchange.AuctionRequest, debugLog *exchange.DebugLog) (*openrtb.BidResponse, error) {
	e.gotRequest = r.BidRequest
	return &openrtb.BidResponse{
		ID:    r.BidRequest.ID,
		BidID: "test bid id",
		NBR:   openrtb.NoBidReasonCodeUnknownError.Ptr(),
	}, nil
}

type mockBidExchange struct {
	gotRequest *openrtb.BidRequest
}

// mockBidExchange is a well-behaved exchange that lists the bidders found in every bidRequest.Imp[i].Ext
// into the bidResponse.Ext to assert the bidder adapters that were not filtered out in the validation process
func (e *mockBidExchange) HoldAuction(ctx context.Context, bidRequest *openrtb.BidRequest, ids exchange.IdFetcher, labels pbsmetrics.Labels, account *config.Account, categoriesFetcher *stored_requests.CategoryFetcher, debugLog *exchange.DebugLog) (*openrtb.BidResponse, error) {
	bidResponse := &openrtb.BidResponse{
		ID:    bidRequest.ID,
		BidID: "test bid id",
		NBR:   openrtb.NoBidReasonCodeUnknownError.Ptr(),
	}
	if len(bidRequest.Imp) > 0 {
		var SeatBidMap = make(map[string]openrtb.SeatBid, 0)
		for _, imp := range bidRequest.Imp {
			var bidderExts map[string]json.RawMessage
			if err := json.Unmarshal(imp.Ext, &bidderExts); err != nil {
				return nil, err
			}

			for bidderNameOrAlias := range bidderExts {
				if val, ok := SeatBidMap[bidderNameOrAlias]; ok {
					val.Bid = append(val.Bid, openrtb.Bid{ID: fmt.Sprintf("%s-bid", bidderNameOrAlias)})
				} else {
					SeatBidMap[bidderNameOrAlias] = openrtb.SeatBid{Seat: fmt.Sprintf("%s-bids", bidderNameOrAlias), Bid: []openrtb.Bid{{ID: fmt.Sprintf("%s-bid", bidderNameOrAlias)}}}
				}
			}
		}
		for _, seatBid := range SeatBidMap {
			bidResponse.SeatBid = append(bidResponse.SeatBid, seatBid)
		}
	}

	return bidResponse, nil
}

type brokenExchange struct{}

func (e *brokenExchange) HoldAuction(ctx context.Context, r exchange.AuctionRequest, debugLog *exchange.DebugLog) (*openrtb.BidResponse, error) {
	return nil, errors.New("Critical, unrecoverable error.")
}

// StoredRequest testing

// Test stored request data

// Stored Requests
// first below is valid JSON
// second below is identical to first but with extra '}' for invalid JSON
var testStoredRequestData = map[string]json.RawMessage{
	"2": json.RawMessage(`{
"tmax": 500,
		"ext": {
			"prebid": {
				"targeting": {
					"pricegranularity": "low"
				}
			}
		}
	}`),
	"3": json.RawMessage(`{
"tmax": 500,
				"ext": {
						"prebid": {
								"targeting": {
										"pricegranularity": "low"
								}
						}
				}}
		}`),
}

// Stored Imp Requests
// first below has valid JSON but doesn't match schema
// second below has invalid JSON (missing comma after rubicon accountId entry) but otherwise matches schema
// third below has valid JSON and matches schema
var testStoredImpData = map[string]json.RawMessage{
	"1": json.RawMessage(`{
"id": "adUnit1",
			"ext": {
				"appnexus": {
					"placementId": "abc",
					"position": "above",
					"reserve": 0.35
				},
				"rubicon": {
					"accountId": "abc"
				}
			}
		}`),
	"7": json.RawMessage(`{
"id": "adUnit1",
			"ext": {
				"appnexus": {
					"placementId": 12345678,
					"position": "above",
					"reserve": 0.35
				},
				"rubicon": {
					"accountId": 23456789
					"siteId": 113932,
					"zoneId": 535510
				}
			}
		}`),
	"9": json.RawMessage(`{
"id": "adUnit1",
			"ext": {
				"appnexus": {
					"placementId": 12345678,
					"position": "above",
					"reserve": 0.35
				},
				"rubicon": {
					"accountId": 23456789,
					"siteId": 113932,
					"zoneId": 535510
				}
			}
		}`),
}

// Incoming requests with stored request IDs
var testStoredRequests = []string{
	`{
		"id": "ThisID",
		"imp": [
			{
				"ext": {
					"prebid": {
						"storedrequest": {
							"id": "1"
						}
					}
				}
			}
		],
		"ext": {
			"prebid": {
				"cache": {
					"markup": 1
				},
				"targeting": {
				}
			}
		}
	}`,
	`{
		"id": "ThisID",
		"imp": [
			{
				"id": "adUnit2",
				"ext": {
					"prebid": {
						"storedrequest": {
							"id": "1"
						}
					},
					"appnexus": {
						"placementId": "def",
						"trafficSourceCode": "mysite.com",
						"reserve": null
					},
					"rubicon": null
				}
			}
		],
		"ext": {
			"prebid": {
				"cache": {
					"markup": 1
				},
				"targeting": {
				}
			}
		}
	}`,
	`{
		"id": "ThisID",
		"imp": [
			{
				"ext": {
					"prebid": {
						"storedrequest": {
							"id": "1"
						}
					}
				}
			}
		],
		"ext": {
			"prebid": {
				"storedrequest": {
					"id": "2"
				}
			}
		}
	}`,
	`{
		"id": "ThisID",
		"imp": [
			{
				"id": "some-static-imp",
				"video":{
					"mimes":["video/mp4"]
				},
				"ext": {
					"appnexus": {
						"placementId": "abc",
						"position": "below"
					}
				}
			},
			{
				"ext": {
					"prebid": {
						"storedrequest": {
							"id": "1"
						}
					}
				}
			}
		],
		"ext": {
			"prebid": {
				"cache": {
					"markup": 1
				},
				"targeting": {
				}
			}
		}
	}`,
}

// The expected requests after stored request processing
var testFinalRequests = []string{
	`{
		"id": "ThisID",
		"imp": [
			{
				"id": "adUnit1",
				"ext": {
					"appnexus": {
						"placementId": "abc",
						"position": "above",
						"reserve": 0.35
					},
					"rubicon": {
						"accountId": "abc"
					},
					"prebid": {
						"storedrequest": {
							"id": "1"
						}
					}
				}
			}
		],
		"ext": {
			"prebid": {
				"cache": {
					"markup": 1
				},
				"targeting": {
				}
			}
		}
	}`,
	`{
		"id": "ThisID",
		"imp": [
			{
				"id": "adUnit2",
				"ext": {
					"prebid": {
						"storedrequest": {
							"id": "1"
						}
					},
					"appnexus": {
						"placementId": "def",
						"position": "above",
						"trafficSourceCode": "mysite.com"
					}
				}
			}
		],
		"ext": {
			"prebid": {
				"cache": {
					"markup": 1
				},
				"targeting": {
				}
			}
		}
	}`,
	`{
		"id": "ThisID",
		"imp": [
			{
				"id": "adUnit1",
				"ext": {
					"appnexus": {
						"placementId": "abc",
						"position": "above",
						"reserve": 0.35
					},
					"rubicon": {
						"accountId": "abc"
					},
					"prebid": {
						"storedrequest": {
							"id": "1"
						}
					}
				}
			}
		],
		"tmax": 500,
		"ext": {
			"prebid": {
				"targeting": {
					"pricegranularity": "low"
				},
				"storedrequest": {
					"id": "2"
				}
			}
		}
	}`,
	`{
	"id": "ThisID",
	"imp": [
		{
			"id": "some-static-imp",
			"video":{
				"mimes":["video/mp4"]
			},
			"ext": {
				"appnexus": {
					"placementId": "abc",
					"position": "below"
				}
			}
		},
		{
			"id": "adUnit1",
			"ext": {
				"appnexus": {
					"placementId": "abc",
					"position": "above",
					"reserve": 0.35
				},
				"rubicon": {
					"accountId": "abc"
				},
				"prebid": {
					"storedrequest": {
						"id": "1"
					}
				}
			}
		}
	],
	"ext": {
		"prebid": {
			"cache": {
				"markup": 1
			},
			"targeting": {
			}
		}
	}
}`,
}

type mockStoredReqFetcher struct {
}

func (cf mockStoredReqFetcher) FetchRequests(ctx context.Context, requestIDs []string, impIDs []string) (requestData map[string]json.RawMessage, impData map[string]json.RawMessage, errs []error) {
	return testStoredRequestData, testStoredImpData, nil
}

var mockAccountData = map[string]json.RawMessage{
	"valid_acct": json.RawMessage(`{"disabled":false}`),
}

type mockAccountFetcher struct {
}

func (af mockAccountFetcher) FetchAccount(ctx context.Context, accountID string) (json.RawMessage, []error) {
	if account, ok := mockAccountData[accountID]; ok {
		return account, nil
	} else {
		return nil, []error{stored_requests.NotFoundError{accountID, "Account"}}
	}
}

type mockExchange struct {
	lastRequest *openrtb.BidRequest
}

func (m *mockExchange) HoldAuction(ctx context.Context, r exchange.AuctionRequest, debugLog *exchange.DebugLog) (*openrtb.BidResponse, error) {
	m.lastRequest = r.BidRequest
	return &openrtb.BidResponse{
		SeatBid: []openrtb.SeatBid{{
			Bid: []openrtb.Bid{{
				AdM: "<script></script>",
			}},
		}},
	}, nil
}

func getBidderInfos(cfg map[string]config.Adapter, biddersNames []openrtb_ext.BidderName) adapters.BidderInfos {
	biddersInfos := make(adapters.BidderInfos)
	for _, name := range biddersNames {
		adapterConfig, ok := cfg[string(name)]
		if !ok {
			adapterConfig = config.Adapter{}
		}
		biddersInfos[string(name)] = newBidderInfo(adapterConfig)
	}
	return biddersInfos
}

func newBidderInfo(cfg config.Adapter) adapters.BidderInfo {
	status := adapters.StatusActive
	if cfg.Disabled == true {
		status = adapters.StatusDisabled
	}

	return adapters.BidderInfo{
		Status: status,
	}
}

type hardcodedResponseIPValidator struct {
	response bool
}

func (v hardcodedResponseIPValidator) IsValid(net.IP, iputil.IPVersion) bool {
	return v.response
}<|MERGE_RESOLUTION|>--- conflicted
+++ resolved
@@ -406,13 +406,8 @@
 	})
 	// NewMetrics() will create a new go_metrics MetricsEngine, bypassing the need for a crafted configuration set to support it.
 	// As a side effect this gives us some coverage of the go_metrics piece of the metrics engine.
-<<<<<<< HEAD
 	theMetrics := pbsmetrics.NewMetrics(metrics.NewRegistry(), openrtb_ext.BidderList(), config.DisabledMetrics{})
 	endpoint, _ := NewEndpoint(ex, newParamsValidator(t), empty_fetcher.EmptyFetcher{}, empty_fetcher.EmptyFetcher{}, cfg, theMetrics, analyticsConf.NewPBSAnalytics(&config.Analytics{}), map[string]string{}, []byte{}, openrtb_ext.BidderMap)
-=======
-	metrics := pbsmetrics.NewMetrics(metrics.NewRegistry(), openrtb_ext.BidderList(), config.DisabledMetrics{})
-	endpoint, _ := NewEndpoint(ex, newParamsValidator(t), empty_fetcher.EmptyFetcher{}, empty_fetcher.EmptyFetcher{}, empty_fetcher.EmptyFetcher{}, cfg, metrics, analyticsConf.NewPBSAnalytics(&config.Analytics{}), map[string]string{}, []byte{}, openrtb_ext.BidderMap)
->>>>>>> f141c491
 
 	endpoint(httptest.NewRecorder(), request, nil)
 
@@ -441,7 +436,6 @@
 		&mockBidExchange{},
 		newParamsValidator(t),
 		&mockStoredReqFetcher{},
-		empty_fetcher.EmptyFetcher{},
 		empty_fetcher.EmptyFetcher{},
 		&config.Configuration{
 			MaxRequestSize:     maxSize,
@@ -482,52 +476,6 @@
 	return data
 }
 
-<<<<<<< HEAD
-// doRequest populates the app with mock dependencies and sends requestData to the /openrtb2/auction endpoint.
-func (gr *getResponseFromDirectory) doRequest(t *testing.T, requestData []byte) (int, string) {
-	aliasJSON := []byte{}
-	if gr.aliased {
-		aliasJSON = []byte(`{"ext":{"prebid":{"aliases": {"test1": "appnexus", "test2": "rubicon", "test3": "openx"}}}}`)
-	}
-	disabledBidders := map[string]string{
-		"indexExchange": "Bidder \"indexExchange\" has been deprecated and is no longer available. Please use bidder \"ix\" and note that the bidder params have changed.",
-	}
-	bidderMap := exchange.DisableBidders(getBidderInfos(gr.adaptersConfig, openrtb_ext.BidderList()), disabledBidders)
-
-	// NewMetrics() will create a new go_metrics MetricsEngine, bypassing the need for a crafted configuration set to support it.
-	// As a side effect this gives us some coverage of the go_metrics piece of the metrics engine.
-	theMetrics := pbsmetrics.NewMetrics(metrics.NewRegistry(), openrtb_ext.BidderList(), config.DisabledMetrics{})
-	cfg := config.Configuration{
-		MaxRequestSize:     maxSize,
-		BlacklistedApps:    []string{"spam_app"},
-		BlacklistedAppMap:  map[string]bool{"spam_app": true},
-		BlacklistedAccts:   []string{"bad_acct"},
-		BlacklistedAcctMap: map[string]bool{"bad_acct": true},
-		AccountRequired:    gr.accountReq,
-		AccountDefaults:    config.Account{Disabled: gr.accountDefaultDisabled},
-	}
-	assert.NoError(t, cfg.MarshalAccountDefaults())
-	endpoint, _ := NewEndpoint(
-		&nobidExchange{},
-		newParamsValidator(t),
-		&mockStoredReqFetcher{},
-		&mockAccountFetcher{},
-		&cfg,
-		theMetrics,
-		analyticsConf.NewPBSAnalytics(&config.Analytics{}),
-		disabledBidders,
-		aliasJSON,
-		bidderMap,
-	)
-
-	request := httptest.NewRequest("POST", "/openrtb2/auction", bytes.NewReader(requestData))
-	recorder := httptest.NewRecorder()
-	endpoint(recorder, request, nil)
-	return recorder.Code, recorder.Body.String()
-}
-
-=======
->>>>>>> f141c491
 // TestBadAliasRequests() reuses two requests that would fail anyway.  Here, we
 // take advantage of our knowledge that processStoredRequests() in auction.go
 // processes aliases before it processes stored imps.  Changing that order
@@ -554,13 +502,8 @@
 
 	// NewMetrics() will create a new go_metrics MetricsEngine, bypassing the need for a crafted configuration set to support it.
 	// As a side effect this gives us some coverage of the go_metrics piece of the metrics engine.
-<<<<<<< HEAD
-	theMetrics := pbsmetrics.NewMetrics(metrics.NewRegistry(), openrtb_ext.BidderList(), config.DisabledMetrics{})
-	endpoint, _ := NewEndpoint(&nobidExchange{}, newParamsValidator(t), &mockStoredReqFetcher{}, empty_fetcher.EmptyFetcher{}, &config.Configuration{MaxRequestSize: maxSize}, theMetrics, analyticsConf.NewPBSAnalytics(&config.Analytics{}), disabledBidders, aliasJSON, bidderMap)
-=======
 	metrics := pbsmetrics.NewMetrics(metrics.NewRegistry(), openrtb_ext.BidderList(), config.DisabledMetrics{})
-	endpoint, _ := NewEndpoint(&nobidExchange{}, newParamsValidator(t), &mockStoredReqFetcher{}, empty_fetcher.EmptyFetcher{}, empty_fetcher.EmptyFetcher{}, &config.Configuration{MaxRequestSize: maxSize}, metrics, analyticsConf.NewPBSAnalytics(&config.Analytics{}), disabledBidders, aliasJSON, bidderMap)
->>>>>>> f141c491
+	endpoint, _ := NewEndpoint(&nobidExchange{}, newParamsValidator(t), &mockStoredReqFetcher{}, empty_fetcher.EmptyFetcher{}, &config.Configuration{MaxRequestSize: maxSize}, metrics, analyticsConf.NewPBSAnalytics(&config.Analytics{}), disabledBidders, aliasJSON, bidderMap)
 
 	request := httptest.NewRequest("POST", "/openrtb2/auction", bytes.NewReader(testBidRequest))
 	recorder := httptest.NewRecorder()
@@ -600,13 +543,8 @@
 func TestNilExchange(t *testing.T) {
 	// NewMetrics() will create a new go_metrics MetricsEngine, bypassing the need for a crafted configuration set to support it.
 	// As a side effect this gives us some coverage of the go_metrics piece of the metrics engine.
-<<<<<<< HEAD
-	theMetrics := pbsmetrics.NewMetrics(metrics.NewRegistry(), openrtb_ext.BidderList(), config.DisabledMetrics{})
-	_, err := NewEndpoint(nil, newParamsValidator(t), empty_fetcher.EmptyFetcher{}, empty_fetcher.EmptyFetcher{}, &config.Configuration{MaxRequestSize: maxSize}, theMetrics, analyticsConf.NewPBSAnalytics(&config.Analytics{}), map[string]string{}, []byte{}, openrtb_ext.BidderMap)
-=======
 	metrics := pbsmetrics.NewMetrics(metrics.NewRegistry(), openrtb_ext.BidderList(), config.DisabledMetrics{})
-	_, err := NewEndpoint(nil, newParamsValidator(t), empty_fetcher.EmptyFetcher{}, empty_fetcher.EmptyFetcher{}, empty_fetcher.EmptyFetcher{}, &config.Configuration{MaxRequestSize: maxSize}, metrics, analyticsConf.NewPBSAnalytics(&config.Analytics{}), map[string]string{}, []byte{}, openrtb_ext.BidderMap)
->>>>>>> f141c491
+	_, err := NewEndpoint(nil, newParamsValidator(t), empty_fetcher.EmptyFetcher{}, empty_fetcher.EmptyFetcher{}, &config.Configuration{MaxRequestSize: maxSize}, metrics, analyticsConf.NewPBSAnalytics(&config.Analytics{}), map[string]string{}, []byte{}, openrtb_ext.BidderMap)
 	if err == nil {
 		t.Errorf("NewEndpoint should return an error when given a nil Exchange.")
 	}
@@ -616,13 +554,8 @@
 func TestNilValidator(t *testing.T) {
 	// NewMetrics() will create a new go_metrics MetricsEngine, bypassing the need for a crafted configuration set to support it.
 	// As a side effect this gives us some coverage of the go_metrics piece of the metrics engine.
-<<<<<<< HEAD
-	theMetrics := pbsmetrics.NewMetrics(metrics.NewRegistry(), openrtb_ext.BidderList(), config.DisabledMetrics{})
-	_, err := NewEndpoint(&nobidExchange{}, nil, empty_fetcher.EmptyFetcher{}, empty_fetcher.EmptyFetcher{}, &config.Configuration{MaxRequestSize: maxSize}, theMetrics, analyticsConf.NewPBSAnalytics(&config.Analytics{}), map[string]string{}, []byte{}, openrtb_ext.BidderMap)
-=======
 	metrics := pbsmetrics.NewMetrics(metrics.NewRegistry(), openrtb_ext.BidderList(), config.DisabledMetrics{})
-	_, err := NewEndpoint(&nobidExchange{}, nil, empty_fetcher.EmptyFetcher{}, empty_fetcher.EmptyFetcher{}, empty_fetcher.EmptyFetcher{}, &config.Configuration{MaxRequestSize: maxSize}, metrics, analyticsConf.NewPBSAnalytics(&config.Analytics{}), map[string]string{}, []byte{}, openrtb_ext.BidderMap)
->>>>>>> f141c491
+	_, err := NewEndpoint(&nobidExchange{}, nil, empty_fetcher.EmptyFetcher{}, empty_fetcher.EmptyFetcher{}, &config.Configuration{MaxRequestSize: maxSize}, metrics, analyticsConf.NewPBSAnalytics(&config.Analytics{}), map[string]string{}, []byte{}, openrtb_ext.BidderMap)
 	if err == nil {
 		t.Errorf("NewEndpoint should return an error when given a nil BidderParamValidator.")
 	}
@@ -632,13 +565,8 @@
 func TestExchangeError(t *testing.T) {
 	// NewMetrics() will create a new go_metrics MetricsEngine, bypassing the need for a crafted configuration set to support it.
 	// As a side effect this gives us some coverage of the go_metrics piece of the metrics engine.
-<<<<<<< HEAD
-	theMetrics := pbsmetrics.NewMetrics(metrics.NewRegistry(), openrtb_ext.BidderList(), config.DisabledMetrics{})
-	endpoint, _ := NewEndpoint(&brokenExchange{}, newParamsValidator(t), empty_fetcher.EmptyFetcher{}, empty_fetcher.EmptyFetcher{}, &config.Configuration{MaxRequestSize: maxSize}, theMetrics, analyticsConf.NewPBSAnalytics(&config.Analytics{}), map[string]string{}, []byte{}, openrtb_ext.BidderMap)
-=======
 	metrics := pbsmetrics.NewMetrics(metrics.NewRegistry(), openrtb_ext.BidderList(), config.DisabledMetrics{})
-	endpoint, _ := NewEndpoint(&brokenExchange{}, newParamsValidator(t), empty_fetcher.EmptyFetcher{}, empty_fetcher.EmptyFetcher{}, empty_fetcher.EmptyFetcher{}, &config.Configuration{MaxRequestSize: maxSize}, metrics, analyticsConf.NewPBSAnalytics(&config.Analytics{}), map[string]string{}, []byte{}, openrtb_ext.BidderMap)
->>>>>>> f141c491
+	endpoint, _ := NewEndpoint(&brokenExchange{}, newParamsValidator(t), empty_fetcher.EmptyFetcher{}, empty_fetcher.EmptyFetcher{}, &config.Configuration{MaxRequestSize: maxSize}, metrics, analyticsConf.NewPBSAnalytics(&config.Analytics{}), map[string]string{}, []byte{}, openrtb_ext.BidderMap)
 	request := httptest.NewRequest("POST", "/openrtb2/auction", strings.NewReader(validRequest(t, "site.json")))
 	recorder := httptest.NewRecorder()
 	endpoint(recorder, request, nil)
@@ -1193,51 +1121,6 @@
 	}
 }
 
-<<<<<<< HEAD
-// TestDisabledBidder makes sure we pass when encountering a disabled bidder in the configuration.
-func TestDisabledBidder(t *testing.T) {
-	reqData, err := ioutil.ReadFile("sample-requests/invalid-whole/unknown-bidder.json")
-	if err != nil {
-		t.Fatalf("Failed to fetch a valid request: %v", err)
-	}
-	reqBody := string(getRequestPayload(t, reqData))
-
-	deps := &endpointDeps{
-		&nobidExchange{},
-		newParamsValidator(t),
-		&mockStoredReqFetcher{},
-		empty_fetcher.EmptyFetcher{},
-		empty_fetcher.EmptyFetcher{},
-		&config.Configuration{
-			MaxRequestSize: int64(len(reqBody)),
-		},
-		pbsmetrics.NewMetrics(metrics.NewRegistry(), openrtb_ext.BidderList(), config.DisabledMetrics{}),
-		analyticsConf.NewPBSAnalytics(&config.Analytics{}),
-		map[string]string{"unknownbidder": "The bidder 'unknownbidder' has been disabled."},
-		false,
-		[]byte{},
-		openrtb_ext.BidderMap,
-		nil,
-		nil,
-		hardcodedResponseIPValidator{response: true},
-	}
-
-	req := httptest.NewRequest("POST", "/openrtb2/auction", strings.NewReader(reqBody))
-	recorder := httptest.NewRecorder()
-
-	deps.Auction(recorder, req, nil)
-
-	if recorder.Code != http.StatusOK {
-		t.Errorf("Endpoint should return a 200 if the unknown bidder was disabled.")
-	}
-
-	if bytesRead, err := req.Body.Read(make([]byte, 1)); bytesRead != 0 || err != io.EOF {
-		t.Errorf("The request body should have been read to completion.")
-	}
-}
-
-=======
->>>>>>> f141c491
 func TestValidateImpExt(t *testing.T) {
 	testCases := []struct {
 		description    string
@@ -1777,15 +1660,15 @@
 
 // mockBidExchange is a well-behaved exchange that lists the bidders found in every bidRequest.Imp[i].Ext
 // into the bidResponse.Ext to assert the bidder adapters that were not filtered out in the validation process
-func (e *mockBidExchange) HoldAuction(ctx context.Context, bidRequest *openrtb.BidRequest, ids exchange.IdFetcher, labels pbsmetrics.Labels, account *config.Account, categoriesFetcher *stored_requests.CategoryFetcher, debugLog *exchange.DebugLog) (*openrtb.BidResponse, error) {
+func (e *mockBidExchange) HoldAuction(ctx context.Context, r exchange.AuctionRequest, debugLog *exchange.DebugLog) (*openrtb.BidResponse, error) {
 	bidResponse := &openrtb.BidResponse{
-		ID:    bidRequest.ID,
+		ID:    r.BidRequest.ID,
 		BidID: "test bid id",
 		NBR:   openrtb.NoBidReasonCodeUnknownError.Ptr(),
 	}
-	if len(bidRequest.Imp) > 0 {
+	if len(r.BidRequest.Imp) > 0 {
 		var SeatBidMap = make(map[string]openrtb.SeatBid, 0)
-		for _, imp := range bidRequest.Imp {
+		for _, imp := range r.BidRequest.Imp {
 			var bidderExts map[string]json.RawMessage
 			if err := json.Unmarshal(imp.Ext, &bidderExts); err != nil {
 				return nil, err
