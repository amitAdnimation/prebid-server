package openrtb2

import (
	"context"
	"encoding/json"
	"fmt"
	"net/http"
	"net/http/httptest"
	"net/url"
	"reflect"
	"strconv"
	"testing"

	"github.com/mxmCherry/openrtb/v14/openrtb2"
	"github.com/prebid/prebid-server/analytics"
	"github.com/prebid/prebid-server/stored_requests/backends/empty_fetcher"

	analyticsConf "github.com/prebid/prebid-server/analytics/config"
	"github.com/prebid/prebid-server/config"
	"github.com/prebid/prebid-server/exchange"
	"github.com/prebid/prebid-server/metrics"
	"github.com/prebid/prebid-server/openrtb_ext"
	gometrics "github.com/rcrowley/go-metrics"
	"github.com/stretchr/testify/assert"
)

// From auction_test.go
// const maxSize = 1024 * 256

// TestGoodRequests makes sure that the auction runs properly-formatted stored bids correctly.
func TestGoodAmpRequests(t *testing.T) {
	goodRequests := map[string]json.RawMessage{
		"1": json.RawMessage(validRequest(t, "aliased-buyeruids.json")),
		"2": json.RawMessage(validRequest(t, "aliases.json")),
		"4": json.RawMessage(validRequest(t, "digitrust.json")),
		"5": json.RawMessage(validRequest(t, "gdpr-no-consentstring.json")),
		"6": json.RawMessage(validRequest(t, "gdpr.json")),
		"7": json.RawMessage(validRequest(t, "site.json")),
		"9": json.RawMessage(validRequest(t, "user.json")),
	}

	// NewMetrics() will create a new go_metrics MetricsEngine, bypassing the need for a crafted configuration set to support it.
	// As a side effect this gives us some coverage of the go_metrics piece of the metrics engine.
	endpoint, _ := NewAmpEndpoint(
		&mockAmpExchange{},
		newParamsValidator(t),
		&mockAmpStoredReqFetcher{goodRequests},
		empty_fetcher.EmptyFetcher{},
		&config.Configuration{MaxRequestSize: maxSize},
		newTestMetrics(),
		analyticsConf.NewPBSAnalytics(&config.Analytics{}),
		map[string]string{},
		[]byte{},
		openrtb_ext.BuildBidderMap(),
	)

	for requestID := range goodRequests {
		request := httptest.NewRequest("GET", fmt.Sprintf("/openrtb2/auction/amp?tag_id=%s", requestID), nil)
		recorder := httptest.NewRecorder()
		endpoint(recorder, request, nil)

		if recorder.Code != http.StatusOK {
			t.Errorf("Expected status %d. Got %d. Request config ID was %s", http.StatusOK, recorder.Code, requestID)
			t.Errorf("Response body was: %s", recorder.Body)
			t.Errorf("Request was: %s", string(goodRequests[requestID]))
		}

		var response AmpResponse
		if err := json.Unmarshal(recorder.Body.Bytes(), &response); err != nil {
			t.Fatalf("Error unmarshalling response: %s", err.Error())
		}

		if response.Targeting == nil || len(response.Targeting) == 0 {
			t.Errorf("Bad response, no targeting data.\n Response was: %v", recorder.Body)
		}
		if len(response.Targeting) != 3 {
			t.Errorf("Bad targeting data. Expected 3 keys, got %d.", len(response.Targeting))
		}

		if response.Debug != nil {
			t.Errorf("Debug present but not requested")
		}

		assert.Equal(t, expectedErrorsFromHoldAuction, response.Errors, "errors")
	}
}

// Prevents #683
func TestAMPPageInfo(t *testing.T) {
	const page = "http://test.somepage.co.uk:1234?myquery=1&other=2"
	stored := map[string]json.RawMessage{
		"1": json.RawMessage(validRequest(t, "site.json")),
	}
	exchange := &mockAmpExchange{}

	endpoint, _ := NewAmpEndpoint(
		exchange,
		newParamsValidator(t),
		&mockAmpStoredReqFetcher{stored},
		empty_fetcher.EmptyFetcher{},
		&config.Configuration{MaxRequestSize: maxSize},
		newTestMetrics(),
		analyticsConf.NewPBSAnalytics(&config.Analytics{}),
		map[string]string{},
		[]byte{},
		openrtb_ext.BuildBidderMap(),
	)
	request := httptest.NewRequest("GET", fmt.Sprintf("/openrtb2/auction/amp?tag_id=1&curl=%s", url.QueryEscape(page)), nil)
	recorder := httptest.NewRecorder()
	endpoint(recorder, request, nil)

	if !assert.NotNil(t, exchange.lastRequest, "Endpoint responded with %d: %s", recorder.Code, recorder.Body.String()) {
		return
	}
	if !assert.NotNil(t, exchange.lastRequest.Site) {
		return
	}
	assert.Equal(t, page, exchange.lastRequest.Site.Page)
	assert.Equal(t, "test.somepage.co.uk", exchange.lastRequest.Site.Domain)
}

func TestGDPRConsent(t *testing.T) {
	consent := "BOu5On0Ou5On0ADACHENAO7pqzAAppY"
	existingConsent := "BONV8oqONXwgmADACHENAO7pqzAAppY"
	digitrust := &openrtb_ext.ExtUserDigiTrust{
		ID:   "anyDigitrustID",
		KeyV: 1,
		Pref: 0,
	}

	testCases := []struct {
		description     string
		consent         string
		userExt         *openrtb_ext.ExtUser
		nilUser         bool
		expectedUserExt openrtb_ext.ExtUser
	}{
		{
			description: "Nil User",
			consent:     consent,
			nilUser:     true,
			expectedUserExt: openrtb_ext.ExtUser{
				Consent: consent,
			},
		},
		{
			description: "Nil User Ext",
			consent:     consent,
			userExt:     nil,
			expectedUserExt: openrtb_ext.ExtUser{
				Consent: consent,
			},
		},
		{
			description: "Overrides Existing Consent",
			consent:     consent,
			userExt: &openrtb_ext.ExtUser{
				Consent: existingConsent,
			},
			expectedUserExt: openrtb_ext.ExtUser{
				Consent: consent,
			},
		},
		{
			description: "Overrides Existing Consent - With Sibling Data",
			consent:     consent,
			userExt: &openrtb_ext.ExtUser{
				Consent:   existingConsent,
				DigiTrust: digitrust,
			},
			expectedUserExt: openrtb_ext.ExtUser{
				Consent:   consent,
				DigiTrust: digitrust,
			},
		},
		{
			description: "Does Not Override Existing Consent If Empty",
			consent:     "",
			userExt: &openrtb_ext.ExtUser{
				Consent: existingConsent,
			},
			expectedUserExt: openrtb_ext.ExtUser{
				Consent: existingConsent,
			},
		},
	}

	for _, test := range testCases {
		// Build Request
		bid, err := getTestBidRequest(test.nilUser, test.userExt, true, nil)
		if err != nil {
			t.Fatalf("Failed to marshal the complete openrtb2.BidRequest object %v", err)
		}

		// Simulated Stored Request Backend
		stored := map[string]json.RawMessage{"1": json.RawMessage(bid)}

		// Build Exchange Endpoint
		mockExchange := &mockAmpExchange{}
		endpoint, _ := NewAmpEndpoint(
			mockExchange,
			newParamsValidator(t),
			&mockAmpStoredReqFetcher{stored},
			empty_fetcher.EmptyFetcher{},
			&config.Configuration{MaxRequestSize: maxSize},
			newTestMetrics(),
			analyticsConf.NewPBSAnalytics(&config.Analytics{}),
			map[string]string{},
			[]byte{},
			openrtb_ext.BuildBidderMap(),
		)

		// Invoke Endpoint
		request := httptest.NewRequest("GET", fmt.Sprintf("/openrtb2/auction/amp?tag_id=1&consent_string=%s", test.consent), nil)
		responseRecorder := httptest.NewRecorder()
		endpoint(responseRecorder, request, nil)

		// Parse Response
		var response AmpResponse
		if err := json.Unmarshal(responseRecorder.Body.Bytes(), &response); err != nil {
			t.Fatalf("Error unmarshalling response: %s", err.Error())
		}

		// Assert Result
		result := mockExchange.lastRequest
		if !assert.NotNil(t, result, test.description+":lastRequest") {
			return
		}
		if !assert.NotNil(t, result.User, test.description+":lastRequest.User") {
			return
		}
		if !assert.NotNil(t, result.User.Ext, test.description+":lastRequest.User.Ext") {
			return
		}
		var ue openrtb_ext.ExtUser
		err = json.Unmarshal(result.User.Ext, &ue)
		if !assert.NoError(t, err, test.description+":deserialize") {
			return
		}
		assert.Equal(t, test.expectedUserExt, ue, test.description)
		assert.Equal(t, expectedErrorsFromHoldAuction, response.Errors, test.description+":errors")
		assert.Empty(t, response.Warnings, test.description+":warnings")

		// Invoke Endpoint With Legacy Param
		requestLegacy := httptest.NewRequest("GET", fmt.Sprintf("/openrtb2/auction/amp?tag_id=1&gdpr_consent=%s", test.consent), nil)
		responseRecorderLegacy := httptest.NewRecorder()
		endpoint(responseRecorderLegacy, requestLegacy, nil)

		// Parse Resonse
		var responseLegacy AmpResponse
		if err := json.Unmarshal(responseRecorderLegacy.Body.Bytes(), &responseLegacy); err != nil {
			t.Fatalf("Error unmarshalling response: %s", err.Error())
		}

		// Assert Result With Legacy Param
		resultLegacy := mockExchange.lastRequest
		if !assert.NotNil(t, resultLegacy, test.description+":legacy:lastRequest") {
			return
		}
		if !assert.NotNil(t, resultLegacy.User, test.description+":legacy:lastRequest.User") {
			return
		}
		if !assert.NotNil(t, resultLegacy.User.Ext, test.description+":legacy:lastRequest.User.Ext") {
			return
		}
		var ueLegacy openrtb_ext.ExtUser
		err = json.Unmarshal(resultLegacy.User.Ext, &ueLegacy)
		if !assert.NoError(t, err, test.description+":legacy:deserialize") {
			return
		}
		assert.Equal(t, test.expectedUserExt, ueLegacy, test.description+":legacy")
		assert.Equal(t, expectedErrorsFromHoldAuction, responseLegacy.Errors, test.description+":legacy:errors")
		assert.Empty(t, responseLegacy.Warnings, test.description+":legacy:warnings")
	}
}

func TestCCPAConsent(t *testing.T) {
	consent := "1NYN"
	existingConsent := "1NNN"

	var gdpr int8 = 1

	testCases := []struct {
		description    string
		consent        string
		regsExt        *openrtb_ext.ExtRegs
		nilRegs        bool
		expectedRegExt openrtb_ext.ExtRegs
	}{
		{
			description: "Nil Regs",
			consent:     consent,
			nilRegs:     true,
			expectedRegExt: openrtb_ext.ExtRegs{
				USPrivacy: consent,
			},
		},
		{
			description: "Nil Regs Ext",
			consent:     consent,
			regsExt:     nil,
			expectedRegExt: openrtb_ext.ExtRegs{
				USPrivacy: consent,
			},
		},
		{
			description: "Overrides Existing Consent",
			consent:     consent,
			regsExt: &openrtb_ext.ExtRegs{
				USPrivacy: existingConsent,
			},
			expectedRegExt: openrtb_ext.ExtRegs{
				USPrivacy: consent,
			},
		},
		{
			description: "Overrides Existing Consent - With Sibling Data",
			consent:     consent,
			regsExt: &openrtb_ext.ExtRegs{
				USPrivacy: existingConsent,
				GDPR:      &gdpr,
			},
			expectedRegExt: openrtb_ext.ExtRegs{
				USPrivacy: consent,
				GDPR:      &gdpr,
			},
		},
		{
			description: "Does Not Override Existing Consent If Empty",
			consent:     "",
			regsExt: &openrtb_ext.ExtRegs{
				USPrivacy: existingConsent,
			},
			expectedRegExt: openrtb_ext.ExtRegs{
				USPrivacy: existingConsent,
			},
		},
	}

	for _, test := range testCases {
		// Build Request
		bid, err := getTestBidRequest(true, nil, test.nilRegs, test.regsExt)
		if err != nil {
			t.Fatalf("Failed to marshal the complete openrtb2.BidRequest object %v", err)
		}

		// Simulated Stored Request Backend
		stored := map[string]json.RawMessage{"1": json.RawMessage(bid)}

		// Build Exchange Endpoint
		mockExchange := &mockAmpExchange{}
		endpoint, _ := NewAmpEndpoint(
			mockExchange,
			newParamsValidator(t),
			&mockAmpStoredReqFetcher{stored},
			empty_fetcher.EmptyFetcher{},
			&config.Configuration{MaxRequestSize: maxSize},
			newTestMetrics(),
			analyticsConf.NewPBSAnalytics(&config.Analytics{}),
			map[string]string{},
			[]byte{},
			openrtb_ext.BuildBidderMap(),
		)

		// Invoke Endpoint
		request := httptest.NewRequest("GET", fmt.Sprintf("/openrtb2/auction/amp?tag_id=1&consent_string=%s", test.consent), nil)
		responseRecorder := httptest.NewRecorder()
		endpoint(responseRecorder, request, nil)

		// Parse Response
		var response AmpResponse
		if err := json.Unmarshal(responseRecorder.Body.Bytes(), &response); err != nil {
			t.Fatalf("Error unmarshalling response: %s", err.Error())
		}

		// Assert Result
		result := mockExchange.lastRequest
		if !assert.NotNil(t, result, test.description+":lastRequest") {
			return
		}
		if !assert.NotNil(t, result.Regs, test.description+":lastRequest.Regs") {
			return
		}
		if !assert.NotNil(t, result.Regs.Ext, test.description+":lastRequest.Regs.Ext") {
			return
		}
		var re openrtb_ext.ExtRegs
		err = json.Unmarshal(result.Regs.Ext, &re)
		if !assert.NoError(t, err, test.description+":deserialize") {
			return
		}
		assert.Equal(t, test.expectedRegExt, re, test.description)
		assert.Equal(t, expectedErrorsFromHoldAuction, response.Errors)
		assert.Empty(t, response.Warnings)
	}
}

func TestConsentWarnings(t *testing.T) {
	type inputTest struct {
		regs              *openrtb_ext.ExtRegs
		invalidConsentURL bool
		expectedWarnings  map[openrtb_ext.BidderName][]openrtb_ext.ExtBidderMessage
	}
	invalidConsent := "invalid"

	bidderWarning := openrtb_ext.ExtBidderMessage{
		Code:    10003,
		Message: "debug turned off for bidder",
	}
	invalidCCPAWarning := openrtb_ext.ExtBidderMessage{
		Code:    10001,
		Message: "Consent '" + invalidConsent + "' is not recognized as either CCPA or GDPR TCF.",
	}
	invalidConsentWarning := openrtb_ext.ExtBidderMessage{
		Code:    10001,
		Message: "CCPA consent is invalid and will be ignored. (request.regs.ext.us_privacy must contain 4 characters)",
	}

	testData := []inputTest{
		{
			regs:              nil,
			invalidConsentURL: false,
			expectedWarnings:  nil,
		},
		{
			regs:              nil,
			invalidConsentURL: true,
			expectedWarnings:  map[openrtb_ext.BidderName][]openrtb_ext.ExtBidderMessage{openrtb_ext.BidderReservedGeneral: {invalidCCPAWarning}},
		},
		{
			regs:              &openrtb_ext.ExtRegs{USPrivacy: "invalid"},
			invalidConsentURL: true,
			expectedWarnings: map[openrtb_ext.BidderName][]openrtb_ext.ExtBidderMessage{
				openrtb_ext.BidderReservedGeneral:  {invalidCCPAWarning, invalidConsentWarning},
				openrtb_ext.BidderName("appnexus"): {bidderWarning},
			},
		},
		{
			regs:              &openrtb_ext.ExtRegs{USPrivacy: "1NYN"},
			invalidConsentURL: false,
			expectedWarnings:  map[openrtb_ext.BidderName][]openrtb_ext.ExtBidderMessage{openrtb_ext.BidderName("appnexus"): {bidderWarning}},
		},
	}

	for _, testCase := range testData {

		bid, err := getTestBidRequest(true, nil, testCase.regs == nil, testCase.regs)
		if err != nil {
			t.Fatalf("Failed to marshal the complete openrtb2.BidRequest object %v", err)
		}

		// Simulated Stored Request Backend
		stored := map[string]json.RawMessage{"1": json.RawMessage(bid)}

		// Build Exchange Endpoint
		var mockExchange exchange.Exchange
		if testCase.regs != nil {
			mockExchange = &mockAmpExchangeWarnings{}
		} else {
			mockExchange = &mockAmpExchange{}
		}
		endpoint, _ := NewAmpEndpoint(
			mockExchange,
			newParamsValidator(t),
			&mockAmpStoredReqFetcher{stored},
			empty_fetcher.EmptyFetcher{},
			&config.Configuration{MaxRequestSize: maxSize},
			newTestMetrics(),
			analyticsConf.NewPBSAnalytics(&config.Analytics{}),
			map[string]string{},
			[]byte{},
			openrtb_ext.BuildBidderMap(),
		)

		// Invoke Endpoint
		var request *http.Request

		if testCase.invalidConsentURL {
			request = httptest.NewRequest("GET", "/openrtb2/auction/amp?tag_id=1&consent_string="+invalidConsent, nil)

		} else {
			request = httptest.NewRequest("GET", "/openrtb2/auction/amp?tag_id=1", nil)
		}

		responseRecorder := httptest.NewRecorder()
		endpoint(responseRecorder, request, nil)

		// Parse Response
		var response AmpResponse
		if err := json.Unmarshal(responseRecorder.Body.Bytes(), &response); err != nil {
			t.Fatalf("Error unmarshalling response: %s", err.Error())
		}

		// Assert Result
		if testCase.regs == nil {
			result := mockExchange.(*mockAmpExchange).lastRequest
			assert.NotNil(t, result, "lastRequest")
			assert.Nil(t, result.User, "lastRequest.User")
			assert.Nil(t, result.Regs, "lastRequest.Regs")
			assert.Equal(t, expectedErrorsFromHoldAuction, response.Errors)
			if testCase.invalidConsentURL {
				assert.Equal(t, testCase.expectedWarnings, response.Warnings)
			} else {
				assert.Empty(t, response.Warnings)
			}

		} else {
			assert.Equal(t, testCase.expectedWarnings, response.Warnings)
		}
	}
}

func TestNewAndLegacyConsentBothProvided(t *testing.T) {
	validConsentGDPR1 := "BOu5On0Ou5On0ADACHENAO7pqzAAppY"
	validConsentGDPR2 := "BONV8oqONXwgmADACHENAO7pqzAAppY"

	testCases := []struct {
		description     string
		consent         string
		consentLegacy   string
		userExt         *openrtb_ext.ExtUser
		expectedUserExt openrtb_ext.ExtUser
	}{
		{
			description:   "New Consent Wins",
			consent:       validConsentGDPR1,
			consentLegacy: validConsentGDPR2,
			expectedUserExt: openrtb_ext.ExtUser{
				Consent: validConsentGDPR1,
			},
		},
		{
			description:   "New Consent Wins - Reverse",
			consent:       validConsentGDPR2,
			consentLegacy: validConsentGDPR1,
			expectedUserExt: openrtb_ext.ExtUser{
				Consent: validConsentGDPR2,
			},
		},
	}

	for _, test := range testCases {
		// Build Request
		bid, err := getTestBidRequest(false, nil, true, nil)
		if err != nil {
			t.Fatalf("Failed to marshal the complete openrtb2.BidRequest object %v", err)
		}

		// Simulated Stored Request Backend
		stored := map[string]json.RawMessage{"1": json.RawMessage(bid)}

		// Build Exchange Endpoint
		mockExchange := &mockAmpExchange{}
		endpoint, _ := NewAmpEndpoint(
			mockExchange,
			newParamsValidator(t),
			&mockAmpStoredReqFetcher{stored},
			empty_fetcher.EmptyFetcher{},
			&config.Configuration{MaxRequestSize: maxSize},
			newTestMetrics(),
			analyticsConf.NewPBSAnalytics(&config.Analytics{}),
			map[string]string{},
			[]byte{},
			openrtb_ext.BuildBidderMap(),
		)

		// Invoke Endpoint
		request := httptest.NewRequest("GET", fmt.Sprintf("/openrtb2/auction/amp?tag_id=1&consent_string=%s&gdpr_consent=%s", test.consent, test.consentLegacy), nil)
		responseRecorder := httptest.NewRecorder()
		endpoint(responseRecorder, request, nil)

		// Parse Response
		var response AmpResponse
		if err := json.Unmarshal(responseRecorder.Body.Bytes(), &response); err != nil {
			t.Fatalf("Error unmarshalling response: %s", err.Error())
		}

		// Assert Result
		result := mockExchange.lastRequest
		if !assert.NotNil(t, result, test.description+":lastRequest") {
			return
		}
		if !assert.NotNil(t, result.User, test.description+":lastRequest.User") {
			return
		}
		if !assert.NotNil(t, result.User.Ext, test.description+":lastRequest.User.Ext") {
			return
		}
		var ue openrtb_ext.ExtUser
		err = json.Unmarshal(result.User.Ext, &ue)
		if !assert.NoError(t, err, test.description+":deserialize") {
			return
		}
		assert.Equal(t, test.expectedUserExt, ue, test.description)
		assert.Equal(t, expectedErrorsFromHoldAuction, response.Errors)
		assert.Empty(t, response.Warnings)
	}
}

func TestAMPSiteExt(t *testing.T) {
	stored := map[string]json.RawMessage{
		"1": json.RawMessage(validRequest(t, "site.json")),
	}
	exchange := &mockAmpExchange{}
	endpoint, _ := NewAmpEndpoint(
		exchange,
		newParamsValidator(t),
		&mockAmpStoredReqFetcher{stored},
		empty_fetcher.EmptyFetcher{},
		&config.Configuration{MaxRequestSize: maxSize},
		newTestMetrics(),
		analyticsConf.NewPBSAnalytics(&config.Analytics{}),
		nil,
		nil,
		openrtb_ext.BuildBidderMap(),
	)
	request, err := http.NewRequest("GET", "/openrtb2/auction/amp?tag_id=1", nil)
	if !assert.NoError(t, err) {
		return
	}
	recorder := httptest.NewRecorder()
	endpoint(recorder, request, nil)

	if !assert.NotNil(t, exchange.lastRequest, "Endpoint responded with %d: %s", recorder.Code, recorder.Body.String()) {
		return
	}
	if !assert.NotNil(t, exchange.lastRequest.Site) {
		return
	}
	assert.JSONEq(t, `{"amp":1}`, string(exchange.lastRequest.Site.Ext))
}

// TestBadRequests makes sure we return 400's on bad requests.
func TestAmpBadRequests(t *testing.T) {
	files := fetchFiles(t, "sample-requests/invalid-whole")
	badRequests := make(map[string]json.RawMessage, len(files))
	for index, file := range files {
		badRequests[strconv.Itoa(100+index)] = readFile(t, "sample-requests/invalid-whole/"+file.Name())
	}

	endpoint, _ := NewAmpEndpoint(
		&mockAmpExchange{},
		newParamsValidator(t),
		&mockAmpStoredReqFetcher{badRequests},
		empty_fetcher.EmptyFetcher{},
		&config.Configuration{MaxRequestSize: maxSize},
		newTestMetrics(),
		analyticsConf.NewPBSAnalytics(&config.Analytics{}),
		map[string]string{},
		[]byte{},
		openrtb_ext.BuildBidderMap(),
	)
	for requestID := range badRequests {
		request := httptest.NewRequest("GET", fmt.Sprintf("/openrtb2/auction/amp?tag_id=%s", requestID), nil)
		recorder := httptest.NewRecorder()

		endpoint(recorder, request, nil)

		if recorder.Code != http.StatusBadRequest {
			t.Errorf("Expected status %d. Got %d. Input was: %s", http.StatusBadRequest, recorder.Code, fmt.Sprintf("/openrtb2/auction/amp?config=%s", requestID))
		}
	}
}

// TestAmpDebug makes sure we get debug information back when requested
func TestAmpDebug(t *testing.T) {
	requests := map[string]json.RawMessage{
		"2": json.RawMessage(validRequest(t, "site.json")),
	}

	endpoint, _ := NewAmpEndpoint(
		&mockAmpExchange{},
		newParamsValidator(t),
		&mockAmpStoredReqFetcher{requests},
		empty_fetcher.EmptyFetcher{},
		&config.Configuration{MaxRequestSize: maxSize},
		newTestMetrics(),
		analyticsConf.NewPBSAnalytics(&config.Analytics{}),
		map[string]string{},
		[]byte{},
		openrtb_ext.BuildBidderMap(),
	)

	for requestID := range requests {
		request := httptest.NewRequest("GET", fmt.Sprintf("/openrtb2/auction/amp?tag_id=%s&debug=1", requestID), nil)
		recorder := httptest.NewRecorder()
		endpoint(recorder, request, nil)

		if recorder.Code != http.StatusOK {
			t.Errorf("Expected status %d. Got %d. Request config ID was %s", http.StatusOK, recorder.Code, requestID)
			t.Errorf("Response body was: %s", recorder.Body)
			t.Errorf("Request was: %s", string(requests[requestID]))
		}

		var response AmpResponse
		if err := json.Unmarshal(recorder.Body.Bytes(), &response); err != nil {
			t.Fatalf("Error unmarshalling response: %s", err.Error())
		}

		if response.Targeting == nil || len(response.Targeting) == 0 {
			t.Errorf("Bad response, no targeting data.\n Response was: %v", recorder.Body)
		}
		if len(response.Targeting) != 3 {
			t.Errorf("Bad targeting data. Expected 3 keys, got %d.", len(response.Targeting))
		}

		if response.Debug == nil {
			t.Errorf("Debug requested but not present")
		}
	}
}

// Prevents #452
func TestAmpTargetingDefaults(t *testing.T) {
	req := &openrtb2.BidRequest{}
	if errs := defaultRequestExt(req); len(errs) != 0 {
		t.Fatalf("Unexpected error defaulting request.ext for AMP: %v", errs)
	}

	var extRequest openrtb_ext.ExtRequest
	if err := json.Unmarshal(req.Ext, &extRequest); err != nil {
		t.Fatalf("Unexpected error unmarshalling defaulted request.ext for AMP: %v", err)
	}
	if extRequest.Prebid.Targeting == nil {
		t.Fatal("AMP defaults should set request.ext.targeting")
	}
	if !extRequest.Prebid.Targeting.IncludeWinners {
		t.Error("AMP defaults should set request.ext.targeting.includewinners to true")
	}
	if !extRequest.Prebid.Targeting.IncludeBidderKeys {
		t.Error("AMP defaults should set request.ext.targeting.includebidderkeys to true")
	}
	if !reflect.DeepEqual(extRequest.Prebid.Targeting.PriceGranularity, openrtb_ext.PriceGranularityFromString("med")) {
		t.Error("AMP defaults should set request.ext.targeting.pricegranularity to medium")
	}
}

func TestQueryParamOverrides(t *testing.T) {
	requests := map[string]json.RawMessage{
		"1": json.RawMessage(validRequest(t, "site.json")),
	}

	endpoint, _ := NewAmpEndpoint(
		&mockAmpExchange{},
		newParamsValidator(t),
		&mockAmpStoredReqFetcher{requests},
		empty_fetcher.EmptyFetcher{},
		&config.Configuration{MaxRequestSize: maxSize},
		newTestMetrics(),
		analyticsConf.NewPBSAnalytics(&config.Analytics{}),
		map[string]string{},
		[]byte{},
		openrtb_ext.BuildBidderMap(),
	)

	requestID := "1"
	curl := "http://example.com"
	slot := "1234"
	timeout := int64(500)
	account := "12345"

	request := httptest.NewRequest("GET", fmt.Sprintf("/openrtb2/auction/amp?tag_id=%s&debug=1&curl=%s&slot=%s&timeout=%d&account=%s", requestID, curl, slot, timeout, account), nil)
	recorder := httptest.NewRecorder()
	endpoint(recorder, request, nil)

	if recorder.Code != http.StatusOK {
		t.Errorf("Expected status %d. Got %d. Request config ID was %s", http.StatusOK, recorder.Code, requestID)
		t.Errorf("Response body was: %s", recorder.Body)
		t.Errorf("Request was: %s", string(requests[requestID]))
	}

	var response AmpResponse
	if err := json.Unmarshal(recorder.Body.Bytes(), &response); err != nil {
		t.Fatalf("Error unmarshalling response: %s", err.Error())
	}

	resolvedRequest := response.Debug.ResolvedRequest
	if resolvedRequest.TMax != timeout {
		t.Errorf("Expected TMax to equal timeout (%d), got: %d", timeout, resolvedRequest.TMax)
	}

	resolvedImp := resolvedRequest.Imp[0]
	if resolvedImp.TagID != slot {
		t.Errorf("Expected Imp.TagId to equal slot (%s), got: %s", slot, resolvedImp.TagID)
	}

	if resolvedRequest.Site == nil || resolvedRequest.Site.Page != curl {
		t.Errorf("Expected Site.Page to equal curl (%s), got: %s", curl, resolvedRequest.Site.Page)
	}

	if resolvedRequest.Site == nil || resolvedRequest.Site.Publisher == nil || resolvedRequest.Site.Publisher.ID != account {
		t.Errorf("Expected Site.Publisher.ID to equal (%s), got: %s", account, resolvedRequest.Site.Publisher.ID)
	}
}

func TestOverrideDimensions(t *testing.T) {
	formatOverrideSpec{
		overrideWidth:  20,
		overrideHeight: 40,
		expect: []openrtb2.Format{{
			W: 20,
			H: 40,
		}},
	}.execute(t)
}

func TestOverrideHeightNormalWidth(t *testing.T) {
	formatOverrideSpec{
		width:          20,
		overrideHeight: 40,
		expect: []openrtb2.Format{{
			W: 20,
			H: 40,
		}},
	}.execute(t)
}

func TestOverrideWidthNormalHeight(t *testing.T) {
	formatOverrideSpec{
		overrideWidth: 20,
		height:        40,
		expect: []openrtb2.Format{{
			W: 20,
			H: 40,
		}},
	}.execute(t)
}

func TestMultisize(t *testing.T) {
	formatOverrideSpec{
		multisize: "200x50,100x60",
		expect: []openrtb2.Format{{
			W: 200,
			H: 50,
		}, {
			W: 100,
			H: 60,
		}},
	}.execute(t)
}

func TestSizeWithMultisize(t *testing.T) {
	formatOverrideSpec{
		width:     20,
		height:    40,
		multisize: "200x50,100x60",
		expect: []openrtb2.Format{{
			W: 20,
			H: 40,
		}, {
			W: 200,
			H: 50,
		}, {
			W: 100,
			H: 60,
		}},
	}.execute(t)
}

func TestHeightOnly(t *testing.T) {
	formatOverrideSpec{
		height: 200,
		expect: []openrtb2.Format{{
			W: 300,
			H: 200,
		}},
	}.execute(t)
}

func TestWidthOnly(t *testing.T) {
	formatOverrideSpec{
		width: 150,
		expect: []openrtb2.Format{{
			W: 150,
			H: 600,
		}},
	}.execute(t)
}

type formatOverrideSpec struct {
	width          uint64
	height         uint64
	overrideWidth  uint64
	overrideHeight uint64
	multisize      string
	account        string
	expect         []openrtb2.Format
}

func (s formatOverrideSpec) execute(t *testing.T) {
	requests := map[string]json.RawMessage{
		"1": json.RawMessage(validRequest(t, "site.json")),
	}

	endpoint, _ := NewAmpEndpoint(
		&mockAmpExchange{},
		newParamsValidator(t),
		&mockAmpStoredReqFetcher{requests},
		empty_fetcher.EmptyFetcher{},
		&config.Configuration{MaxRequestSize: maxSize},
		newTestMetrics(),
		analyticsConf.NewPBSAnalytics(&config.Analytics{}),
		map[string]string{},
		[]byte{},
		openrtb_ext.BuildBidderMap(),
	)

	url := fmt.Sprintf("/openrtb2/auction/amp?tag_id=1&debug=1&w=%d&h=%d&ow=%d&oh=%d&ms=%s&account=%s", s.width, s.height, s.overrideWidth, s.overrideHeight, s.multisize, s.account)
	request := httptest.NewRequest("GET", url, nil)
	recorder := httptest.NewRecorder()
	endpoint(recorder, request, nil)
	if recorder.Code != http.StatusOK {
		t.Errorf("Expected status %d. Got %d. Request config ID was 1", http.StatusOK, recorder.Code)
		t.Errorf("Response body was: %s", recorder.Body)
		t.Errorf("Request was: %s", string(requests["1"]))
	}
	var response AmpResponse
	if err := json.Unmarshal(recorder.Body.Bytes(), &response); err != nil {
		t.Fatalf("Error unmarshalling response: %s", err.Error())
	}

	formats := response.Debug.ResolvedRequest.Imp[0].Banner.Format
	if len(formats) != len(s.expect) {
		t.Fatalf("Bad formats length. Expected %v, got %v", s.expect, formats)
	}
	for i := 0; i < len(formats); i++ {
		if formats[i].W != s.expect[i].W {
			t.Errorf("format[%d].W were not equal. Expected %d, got %d", i, s.expect[i].W, formats[i].W)
		}
		if formats[i].H != s.expect[i].H {
			t.Errorf("format[%d].H were not equal. Expected %d, got %d", i, s.expect[i].H, formats[i].H)
		}
	}
}

type mockAmpStoredReqFetcher struct {
	data map[string]json.RawMessage
}

func (cf *mockAmpStoredReqFetcher) FetchRequests(ctx context.Context, requestIDs []string, impIDs []string) (requestData map[string]json.RawMessage, impData map[string]json.RawMessage, errs []error) {
	return cf.data, nil, nil
}

type mockAmpExchange struct {
	lastRequest *openrtb2.BidRequest
}

var expectedErrorsFromHoldAuction map[openrtb_ext.BidderName][]openrtb_ext.ExtBidderMessage = map[openrtb_ext.BidderName][]openrtb_ext.ExtBidderMessage{
	openrtb_ext.BidderName("openx"): {
		{
			Code:    1,
			Message: "The request exceeded the timeout allocated",
		},
	},
}

<<<<<<< HEAD
func (m *mockAmpExchange) HoldAuction(ctx context.Context, r exchange.AuctionRequest, debugLog *exchange.DebugLog, account *config.Account) (*openrtb.BidResponse, error) {
=======
func (m *mockAmpExchange) HoldAuction(ctx context.Context, r exchange.AuctionRequest, debugLog *exchange.DebugLog) (*openrtb2.BidResponse, error) {
>>>>>>> 192f55ba
	m.lastRequest = r.BidRequest

	response := &openrtb2.BidResponse{
		SeatBid: []openrtb2.SeatBid{{
			Bid: []openrtb2.Bid{{
				AdM: "<script></script>",
				Ext: json.RawMessage(`{ "prebid": {"targeting": { "hb_pb": "1.20", "hb_appnexus_pb": "1.20", "hb_cache_id": "some_id"}}}`),
			}},
		}},
		Ext: json.RawMessage(`{ "errors": {"openx":[ { "code": 1, "message": "The request exceeded the timeout allocated" } ] } }`),
	}

	if r.BidRequest.Test == 1 {
		resolvedRequest, err := json.Marshal(r.BidRequest)
		if err != nil {
			resolvedRequest = json.RawMessage("{}")
		}
		response.Ext = json.RawMessage(fmt.Sprintf(`{"debug": {"httpcalls": {}, "resolvedrequest": %s}}`, resolvedRequest))
	}

	return response, nil
}

type mockAmpExchangeWarnings struct{}

<<<<<<< HEAD
func (m *mockAmpExchangeWarnings) HoldAuction(ctx context.Context, r exchange.AuctionRequest, debugLog *exchange.DebugLog, account *config.Account) (*openrtb.BidResponse, error) {
	response := &openrtb.BidResponse{
		SeatBid: []openrtb.SeatBid{{
			Bid: []openrtb.Bid{{
=======
func (m *mockAmpExchangeWarnings) HoldAuction(ctx context.Context, r exchange.AuctionRequest, debugLog *exchange.DebugLog) (*openrtb2.BidResponse, error) {
	response := &openrtb2.BidResponse{
		SeatBid: []openrtb2.SeatBid{{
			Bid: []openrtb2.Bid{{
>>>>>>> 192f55ba
				AdM: "<script></script>",
				Ext: json.RawMessage(`{ "prebid": {"targeting": { "hb_pb": "1.20", "hb_appnexus_pb": "1.20", "hb_cache_id": "some_id"}}}`),
			}},
		}},
		Ext: json.RawMessage(`{ "warnings": {"appnexus": [{"code": 10003, "message": "debug turned off for bidder"}] }}`),
	}
	return response, nil
}

func getTestBidRequest(nilUser bool, userExt *openrtb_ext.ExtUser, nilRegs bool, regsExt *openrtb_ext.ExtRegs) ([]byte, error) {
	var width int64 = 300
	var height int64 = 300
	bidRequest := &openrtb2.BidRequest{
		ID: "test-request-id",
		Imp: []openrtb2.Imp{
			{
				ID:  "/19968336/header-bid-tag-0",
				Ext: json.RawMessage(`{"appnexus": { "placementId":12883451 }}`),
				Banner: &openrtb2.Banner{
					Format: []openrtb2.Format{
						{
							W: width,
							H: 250,
						},
						{
							W: width,
							H: 240,
						},
					},
					W: &width,
					H: &height,
				},
			},
		},
		Site: &openrtb2.Site{
			ID:   "site-id",
			Page: "some-page",
		},
	}

	var userExtData []byte
	if userExt != nil {
		var err error
		userExtData, err = json.Marshal(userExt)
		if err != nil {
			return nil, err
		}
	}

	if !nilUser {
		bidRequest.User = &openrtb2.User{
			ID:       "aUserId",
			BuyerUID: "aBuyerID",
			Ext:      userExtData,
		}
	}

	var regsExtData []byte
	if regsExt != nil {
		var err error
		regsExtData, err = json.Marshal(regsExt)
		if err != nil {
			return nil, err
		}
	}

	if !nilRegs {
		bidRequest.Regs = &openrtb2.Regs{
			COPPA: 1,
			Ext:   regsExtData,
		}
	}
	return json.Marshal(bidRequest)
}

func TestSetEffectiveAmpPubID(t *testing.T) {
	testPubID := "test-pub"

	testCases := []struct {
		description   string
		req           *openrtb2.BidRequest
		account       string
		expectedPubID string
	}{
		{
			description: "No publisher ID provided",
			req: &openrtb2.BidRequest{
				App: &openrtb2.App{
					Publisher: nil,
				},
			},
			expectedPubID: "",
		},
		{
			description: "Publisher ID present in req.App.Publisher.ID",
			req: &openrtb2.BidRequest{
				App: &openrtb2.App{
					Publisher: &openrtb2.Publisher{
						ID: testPubID,
					},
				},
			},
			expectedPubID: testPubID,
		},
		{
			description: "Publisher ID present in req.Site.Publisher.ID",
			req: &openrtb2.BidRequest{
				Site: &openrtb2.Site{
					Publisher: &openrtb2.Publisher{
						ID: testPubID,
					},
				},
			},
			expectedPubID: testPubID,
		},
		{
			description: "Publisher ID present in account parameter",
			req: &openrtb2.BidRequest{
				App: &openrtb2.App{
					Publisher: &openrtb2.Publisher{
						ID: "",
					},
				},
			},
			account:       testPubID,
			expectedPubID: testPubID,
		},
		{
			description: "req.Site.Publisher present but ID set to empty string",
			req: &openrtb2.BidRequest{
				Site: &openrtb2.Site{
					Publisher: &openrtb2.Publisher{
						ID: "",
					},
				},
			},
			expectedPubID: "",
		},
	}

	for _, test := range testCases {
		setEffectiveAmpPubID(test.req, test.account)
		if test.req.Site != nil {
			assert.Equal(t, test.expectedPubID, test.req.Site.Publisher.ID,
				"should return the expected Publisher ID for test case: %s", test.description)
		} else {
			assert.Equal(t, test.expectedPubID, test.req.App.Publisher.ID,
				"should return the expected Publisher ID for test case: %s", test.description)
		}
	}
}

type mockLogger struct {
	ampObject *analytics.AmpObject
}

func newMockLogger(ao *analytics.AmpObject) analytics.PBSAnalyticsModule {
	return &mockLogger{
		ampObject: ao,
	}
}

func (logger mockLogger) LogAuctionObject(ao *analytics.AuctionObject) {
	return
}
func (logger mockLogger) LogVideoObject(vo *analytics.VideoObject) {
	return
}
func (logger mockLogger) LogCookieSyncObject(cookieObject *analytics.CookieSyncObject) {
	return
}
func (logger mockLogger) LogSetUIDObject(uuidObj *analytics.SetUIDObject) {
	return
}
func (logger mockLogger) LogNotificationEventObject(uuidObj *analytics.NotificationEvent) {
	return
}
func (logger mockLogger) LogAmpObject(ao *analytics.AmpObject) {
	*logger.ampObject = *ao
}

func TestBuildAmpObject(t *testing.T) {
	testCases := []struct {
		description       string
		inTagId           string
		inStoredRequest   json.RawMessage
		expectedAmpObject *analytics.AmpObject
	}{
		{
			description:     "Stored Amp request with nil body. Only the error gets logged",
			inTagId:         "test",
			inStoredRequest: nil,
			expectedAmpObject: &analytics.AmpObject{
				Status: http.StatusOK,
				Errors: []error{fmt.Errorf("unexpected end of JSON input")},
			},
		},
		{
			description:     "Stored Amp request with no imps that should return error. Only the error gets logged",
			inTagId:         "test",
			inStoredRequest: json.RawMessage(`{"id":"some-request-id","site":{"page":"prebid.org"},"imp":[],"tmax":500}`),
			expectedAmpObject: &analytics.AmpObject{
				Status: http.StatusOK,
				Errors: []error{fmt.Errorf("data for tag_id='test' does not define the required imp array")},
			},
		},
		{
			description:     "Wrong tag_id, error gets logged",
			inTagId:         "unknown",
			inStoredRequest: json.RawMessage(`{"id":"some-request-id","site":{"page":"prebid.org"},"imp":[{"id":"some-impression-id","banner":{"format":[{"w":300,"h":250}]},"ext":{"appnexus":{"placementId":12883451}}}],"tmax":500}`),
			expectedAmpObject: &analytics.AmpObject{
				Status: http.StatusOK,
				Errors: []error{fmt.Errorf("unexpected end of JSON input")},
			},
		},
		{
			description:     "Valid stored Amp request, correct tag_id, a valid response should be logged",
			inTagId:         "test",
			inStoredRequest: json.RawMessage(`{"id":"some-request-id","site":{"page":"prebid.org"},"imp":[{"id":"some-impression-id","banner":{"format":[{"w":300,"h":250}]},"ext":{"appnexus":{"placementId":12883451}}}],"tmax":500}`),
			expectedAmpObject: &analytics.AmpObject{
				Status: http.StatusOK,
				Errors: nil,
				Request: &openrtb2.BidRequest{
					ID: "some-request-id",
					Device: &openrtb2.Device{
						IP: "192.0.2.1",
					},
					Site: &openrtb2.Site{
						Page:      "prebid.org",
						Publisher: &openrtb2.Publisher{},
						Ext:       json.RawMessage(`{"amp":1}`),
					},
					Imp: []openrtb2.Imp{
						{
							ID: "some-impression-id",
							Banner: &openrtb2.Banner{
								Format: []openrtb2.Format{
									{
										W: 300,
										H: 250,
									},
								},
							},
							Secure: func(val int8) *int8 { return &val }(1), //(*int8)(1),
							Ext:    json.RawMessage(`{"appnexus":{"placementId":12883451}}`),
						},
					},
					AT:   1,
					TMax: 500,
					Ext:  json.RawMessage(`{"prebid":{"cache":{"bids":{"returnCreative":null},"vastxml":null},"targeting":{"pricegranularity":{"precision":2,"ranges":[{"min":0,"max":20,"increment":0.1}]},"includewinners":true,"includebidderkeys":true,"includebrandcategory":null,"includeformat":false,"durationrangesec":null,"preferdeals":false}}}`),
				},
				AuctionResponse: &openrtb2.BidResponse{
					SeatBid: []openrtb2.SeatBid{{
						Bid: []openrtb2.Bid{{
							AdM: "<script></script>",
							Ext: json.RawMessage(`{ "prebid": {"targeting": { "hb_pb": "1.20", "hb_appnexus_pb": "1.20", "hb_cache_id": "some_id"}}}`),
						}},
						Seat: "",
					}},
					Ext: json.RawMessage(`{ "errors": {"openx":[ { "code": 1, "message": "The request exceeded the timeout allocated" } ] } }`),
				},
				AmpTargetingValues: map[string]string{
					"hb_appnexus_pb": "1.20",
					"hb_cache_id":    "some_id",
					"hb_pb":          "1.20",
				},
				Origin: "",
			},
		},
	}

	request := httptest.NewRequest("GET", "/openrtb2/auction/amp?tag_id=test", nil)
	recorder := httptest.NewRecorder()

	for _, test := range testCases {

		// Set up test, declare a new mock logger every time
		actualAmpObject := new(analytics.AmpObject)

		logger := newMockLogger(actualAmpObject)

		mockAmpFetcher := &mockAmpStoredReqFetcher{
			data: map[string]json.RawMessage{
				test.inTagId: json.RawMessage(test.inStoredRequest),
			},
		}

		endpoint, _ := NewAmpEndpoint(
			&mockAmpExchange{},
			newParamsValidator(t),
			mockAmpFetcher,
			empty_fetcher.EmptyFetcher{},
			&config.Configuration{MaxRequestSize: maxSize},
			newTestMetrics(),
			logger,
			map[string]string{},
			[]byte{},
			openrtb_ext.BuildBidderMap(),
		)

		// Run test
		endpoint(recorder, request, nil)

		// assert AmpObject
		assert.Equalf(t, test.expectedAmpObject.Status, actualAmpObject.Status, "Amp Object Status field doesn't match expected: %s\n", test.description)
		assert.Lenf(t, actualAmpObject.Errors, len(test.expectedAmpObject.Errors), "Amp Object Errors array doesn't match expected: %s\n", test.description)
		assert.Equalf(t, test.expectedAmpObject.Request, actualAmpObject.Request, "Amp Object BidRequest doesn't match expected: %s\n", test.description)
		assert.Equalf(t, test.expectedAmpObject.AuctionResponse, actualAmpObject.AuctionResponse, "Amp Object BidResponse doesn't match expected: %s\n", test.description)
		assert.Equalf(t, test.expectedAmpObject.AmpTargetingValues, actualAmpObject.AmpTargetingValues, "Amp Object AmpTargetingValues doesn't match expected: %s\n", test.description)
		assert.Equalf(t, test.expectedAmpObject.Origin, actualAmpObject.Origin, "Amp Object Origin field doesn't match expected: %s\n", test.description)
	}
}

func newTestMetrics() *metrics.Metrics {
	return metrics.NewMetrics(gometrics.NewRegistry(), openrtb_ext.CoreBidderNames(), config.DisabledMetrics{})
}<|MERGE_RESOLUTION|>--- conflicted
+++ resolved
@@ -954,11 +954,7 @@
 	},
 }
 
-<<<<<<< HEAD
-func (m *mockAmpExchange) HoldAuction(ctx context.Context, r exchange.AuctionRequest, debugLog *exchange.DebugLog, account *config.Account) (*openrtb.BidResponse, error) {
-=======
-func (m *mockAmpExchange) HoldAuction(ctx context.Context, r exchange.AuctionRequest, debugLog *exchange.DebugLog) (*openrtb2.BidResponse, error) {
->>>>>>> 192f55ba
+func (m *mockAmpExchange) HoldAuction(ctx context.Context, r exchange.AuctionRequest, debugLog *exchange.DebugLog, account *config.Account) (*openrtb2.BidResponse, error) {
 	m.lastRequest = r.BidRequest
 
 	response := &openrtb2.BidResponse{
@@ -984,17 +980,10 @@
 
 type mockAmpExchangeWarnings struct{}
 
-<<<<<<< HEAD
-func (m *mockAmpExchangeWarnings) HoldAuction(ctx context.Context, r exchange.AuctionRequest, debugLog *exchange.DebugLog, account *config.Account) (*openrtb.BidResponse, error) {
-	response := &openrtb.BidResponse{
-		SeatBid: []openrtb.SeatBid{{
-			Bid: []openrtb.Bid{{
-=======
-func (m *mockAmpExchangeWarnings) HoldAuction(ctx context.Context, r exchange.AuctionRequest, debugLog *exchange.DebugLog) (*openrtb2.BidResponse, error) {
+func (m *mockAmpExchangeWarnings) HoldAuction(ctx context.Context, r exchange.AuctionRequest, debugLog *exchange.DebugLog, account *config.Account) (*openrtb2.BidResponse, error) {
 	response := &openrtb2.BidResponse{
 		SeatBid: []openrtb2.SeatBid{{
 			Bid: []openrtb2.Bid{{
->>>>>>> 192f55ba
 				AdM: "<script></script>",
 				Ext: json.RawMessage(`{ "prebid": {"targeting": { "hb_pb": "1.20", "hb_appnexus_pb": "1.20", "hb_cache_id": "some_id"}}}`),
 			}},
