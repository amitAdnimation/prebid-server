--- conflicted
+++ resolved
@@ -9,12 +9,7 @@
 	"github.com/prebid/prebid-server/openrtb_ext"
 )
 
-<<<<<<< HEAD
 func processInterstitials(req *openrtb_ext.RequestWrapper) error {
-=======
-func processInterstitials(req *openrtb2.BidRequest) error {
-	var devExt openrtb_ext.ExtDevice
->>>>>>> 690fe2d5
 	unmarshalled := true
 	for i := range req.Request.Imp {
 		if req.Request.Imp[i].Instl == 1 {
@@ -41,13 +36,8 @@
 	return nil
 }
 
-<<<<<<< HEAD
-func processInterstitialsForImp(imp *openrtb.Imp, devExt *openrtb_ext.ExtDevicePrebid, device *openrtb.Device) error {
-	var maxWidth, maxHeight, minWidth, minHeight uint64
-=======
-func processInterstitialsForImp(imp *openrtb2.Imp, devExt *openrtb_ext.ExtDevice, device *openrtb2.Device) error {
+func processInterstitialsForImp(imp *openrtb2.Imp, devExt *openrtb_ext.ExtDevicePrebid, device *openrtb2.Device) error {
 	var maxWidth, maxHeight, minWidth, minHeight int64
->>>>>>> 690fe2d5
 	if imp.Banner == nil {
 		// custom interstitial support is only available for banner requests.
 		return nil
@@ -64,13 +54,8 @@
 		maxWidth = device.W
 		maxHeight = device.H
 	}
-<<<<<<< HEAD
 	minWidth = (maxWidth * devExt.Interstitial.MinWidthPerc) / 100
 	minHeight = (maxHeight * devExt.Interstitial.MinHeightPerc) / 100
-=======
-	minWidth = (maxWidth * int64(devExt.Prebid.Interstitial.MinWidthPerc)) / 100
-	minHeight = (maxHeight * int64(devExt.Prebid.Interstitial.MinHeightPerc)) / 100
->>>>>>> 690fe2d5
 	imp.Banner.Format = genInterstitialFormat(minWidth, maxWidth, minHeight, maxHeight)
 	if len(imp.Banner.Format) == 0 {
 		return &errortypes.BadInput{Message: fmt.Sprintf("Unable to set interstitial size list for Imp id=%s (No valid sizes between %dx%d and %dx%d)", imp.ID, minWidth, minHeight, maxWidth, maxHeight)}
