--- conflicted
+++ resolved
@@ -11,9 +11,7 @@
 )
 
 const testInfoFilesPath = "./test/bidder-info"
-<<<<<<< HEAD
 const testInvalidInfoFilesPath = "./test/bidder-info-invalid"
-=======
 const testSimpleYAML = `
 maintainer:
   email: "some-email@domain.com"
@@ -55,7 +53,6 @@
     enabled: true
 endpointCompression: "GZIP"
 `
->>>>>>> c776bfc7
 
 func TestLoadBidderInfoFromDisk(t *testing.T) {
 	bidder := "someBidder"
@@ -934,11 +931,6 @@
 		assert.NoError(t, resultErr, test.description+":err")
 		assert.Equal(t, test.expectedBidderInfos, bidderInfos, test.description+":result")
 	}
-<<<<<<< HEAD
-=======
-
-	result := givenBidderInfos.ToGVLVendorIDMap()
-	assert.Equal(t, expectedGVLVendorIDMap, result)
 }
 
 func TestReadFullYamlBidderConfig(t *testing.T) {
@@ -984,5 +976,4 @@
 		},
 	}
 	assert.Equalf(t, expectedBidderInfo, actualBidderInfo, "Bidder info objects aren't matching")
->>>>>>> c776bfc7
 }