--- conflicted
+++ resolved
@@ -4,12 +4,8 @@
 	"encoding/json"
 	"testing"
 
-<<<<<<< HEAD
-	"github.com/mxmCherry/openrtb"
+	"github.com/mxmCherry/openrtb/v14/openrtb2"
 	"github.com/prebid/prebid-server/openrtb_ext"
-=======
-	"github.com/mxmCherry/openrtb/v14/openrtb2"
->>>>>>> 690fe2d5
 	"github.com/stretchr/testify/assert"
 )
 
@@ -254,7 +250,7 @@
 			regs: &openrtb2.Regs{
 				Ext: json.RawMessage(`malformed`),
 			},
-			expected: &openrtb.Regs{
+			expected: &openrtb2.Regs{
 				Ext: json.RawMessage(`malformed`),
 			},
 			expectedError: true,
@@ -273,7 +269,7 @@
 			regs: &openrtb2.Regs{
 				Ext: json.RawMessage(`malformed`),
 			},
-			expected: &openrtb.Regs{
+			expected: &openrtb2.Regs{
 				Ext: json.RawMessage(`malformed`),
 			},
 			expectedError: true,
@@ -293,7 +289,7 @@
 			var regsExtJson json.RawMessage
 			regsExtJson, err = regsExt.Marshal()
 			if test.regs == nil && len(regsExtJson) > 0 {
-				test.regs = &openrtb.Regs{}
+				test.regs = &openrtb2.Regs{}
 			}
 			test.regs.Ext = regsExtJson
 		}
@@ -335,25 +331,15 @@
 			expected:    &openrtb2.Regs{Ext: json.RawMessage(`{"other":"any"}`)},
 		},
 		{
-<<<<<<< HEAD
 			description:   "Invalid Regs.Ext Type - Returns Error, doesn't clear",
-			regs:          &openrtb.Regs{Ext: json.RawMessage(`{"us_privacy":123}`)},
-			expected:      &openrtb.Regs{Ext: json.RawMessage(`{"us_privacy":123}`)},
-			expectedError: true,
-		},
-		{
-			description:   "Malformed Regs.Ext",
-			regs:          &openrtb.Regs{Ext: json.RawMessage(`malformed`)},
-			expected:      &openrtb.Regs{Ext: json.RawMessage(`malformed`)},
-=======
-			description: "Invalid Regs.Ext Type - Still Cleared",
-			regs:        &openrtb2.Regs{Ext: json.RawMessage(`{"us_privacy":123}`)},
-			expected:    &openrtb2.Regs{},
+			regs:          &openrtb2.Regs{Ext: json.RawMessage(`{"us_privacy":123}`)},
+			expected:      &openrtb2.Regs{Ext: json.RawMessage(`{"us_privacy":123}`)},
+			expectedError: true,
 		},
 		{
 			description:   "Malformed Regs.Ext",
 			regs:          &openrtb2.Regs{Ext: json.RawMessage(`malformed`)},
->>>>>>> 690fe2d5
+			expected:      &openrtb2.Regs{Ext: json.RawMessage(`malformed`)},
 			expectedError: true,
 		},
 	}
@@ -372,7 +358,7 @@
 			regsExtJson, err = regsExt.Marshal()
 			if test.regs != nil || len(regsExtJson) > 0 {
 				if test.regs == nil {
-					test.regs = &openrtb.Regs{}
+					test.regs = &openrtb2.Regs{}
 				}
 				test.regs.Ext = regsExtJson
 			}
@@ -422,28 +408,17 @@
 			expected:    &openrtb2.Regs{Ext: json.RawMessage(`{"other":"any","us_privacy":"anyConsent"}`)},
 		},
 		{
-<<<<<<< HEAD
 			description:   "Invalid Regs.Ext Type - Doesn't Overwrite",
 			consent:       "anyConsent",
-			regs:          &openrtb.Regs{Ext: json.RawMessage(`{"us_privacy":123}`)},
-			expected:      &openrtb.Regs{Ext: json.RawMessage(`{"us_privacy":123}`)},
-			expectedError: true,
-=======
-			description: "Invalid Regs.Ext Type - Still Overwrites",
-			consent:     "anyConsent",
-			regs:        &openrtb2.Regs{Ext: json.RawMessage(`{"us_privacy":123}`)},
-			expected:    &openrtb2.Regs{Ext: json.RawMessage(`{"us_privacy":"anyConsent"}`)},
->>>>>>> 690fe2d5
+			regs:          &openrtb2.Regs{Ext: json.RawMessage(`{"us_privacy":123}`)},
+			expected:      &openrtb2.Regs{Ext: json.RawMessage(`{"us_privacy":123}`)},
+			expectedError: true,
 		},
 		{
 			description:   "Malformed Regs.Ext",
 			consent:       "anyConsent",
-<<<<<<< HEAD
-			regs:          &openrtb.Regs{Ext: json.RawMessage(`malformed`)},
-			expected:      &openrtb.Regs{Ext: json.RawMessage(`malformed`)},
-=======
 			regs:          &openrtb2.Regs{Ext: json.RawMessage(`malformed`)},
->>>>>>> 690fe2d5
+			expected:      &openrtb2.Regs{Ext: json.RawMessage(`malformed`)},
 			expectedError: true,
 		},
 	}
@@ -461,7 +436,7 @@
 			var regsExtJson json.RawMessage
 			regsExtJson, err = regsExt.Marshal()
 			if test.regs == nil && len(regsExtJson) > 0 {
-				test.regs = &openrtb.Regs{}
+				test.regs = &openrtb2.Regs{}
 			}
 			test.regs.Ext = regsExtJson
 		}
